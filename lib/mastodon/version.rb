# frozen_string_literal: true

module Mastodon
  module Version
    module_function

    def major
      3
    end

    def minor
      3
    end

    def patch
      0
    end

    def flags
<<<<<<< HEAD
      'rc1 ~B612~Kira!'
=======
      'rc2'
>>>>>>> 3561f8fa
    end

    def suffix
      ''
    end

    def to_a
      [major, minor, patch].compact
    end

    def to_s
      [to_a.join('.'), flags, suffix].join
    end

    def repository
      ENV.fetch('GITHUB_REPOSITORY', 'tootsuite/mastodon')
    end

    def source_base_url
      ENV.fetch('SOURCE_BASE_URL', "https://github.com/#{repository}")
    end

    # specify git tag or commit hash here
    def source_tag
      ENV.fetch('SOURCE_TAG', nil)
    end

    def source_url
      if source_tag
        "#{source_base_url}/tree/#{source_tag}"
      else
        source_base_url
      end
    end

    def user_agent
      @user_agent ||= "#{HTTP::Request::USER_AGENT} (Mastodon/#{Version}; +http#{Rails.configuration.x.use_https ? 's' : ''}://#{Rails.configuration.x.web_domain}/)"
    end
  end
end<|MERGE_RESOLUTION|>--- conflicted
+++ resolved
@@ -17,11 +17,7 @@
     end
 
     def flags
-<<<<<<< HEAD
-      'rc1 ~B612~Kira!'
-=======
-      'rc2'
->>>>>>> 3561f8fa
+      'rc2 ~B612~Kira!'
     end
 
     def suffix
