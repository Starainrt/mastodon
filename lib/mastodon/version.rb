# frozen_string_literal: true

module Mastodon
  module Version
    module_function

    def major
      2
    end

    def minor
      8
    end

    def patch
<<<<<<< HEAD
      2
=======
      0
>>>>>>> 6afab258
    end

    def pre
      nil
    end

    def flags
      ''
    end

    def to_a
      [major, minor, patch, pre].compact
    end

    def to_s
      [to_a.join('.'), flags].join
    end

    def repository
      'tootsuite/mastodon'
    end

    def source_base_url
      "https://github.com/#{repository}"
    end

    # specify git tag or commit hash here
    def source_tag
      nil
    end

    def source_url
      if source_tag
        "#{source_base_url}/tree/#{source_tag}"
      else
        source_base_url
      end
    end

    def user_agent
      @user_agent ||= "#{HTTP::Request::USER_AGENT} (Mastodon/#{Version}; +http#{Rails.configuration.x.use_https ? 's' : ''}://#{Rails.configuration.x.web_domain}/)"
    end
  end
end<|MERGE_RESOLUTION|>--- conflicted
+++ resolved
@@ -13,11 +13,7 @@
     end
 
     def patch
-<<<<<<< HEAD
-      2
-=======
       0
->>>>>>> 6afab258
     end
 
     def pre
