--- conflicted
+++ resolved
@@ -13,11 +13,7 @@
     end
 
     def patch
-<<<<<<< HEAD
-      5
-=======
       0
->>>>>>> bc3a6dd5
     end
 
     def pre
