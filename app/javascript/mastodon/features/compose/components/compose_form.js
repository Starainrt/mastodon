import React from 'react';
import CharacterCounter from './character_counter';
import Button from '../../../components/button';
import ImmutablePropTypes from 'react-immutable-proptypes';
import PropTypes from 'prop-types';
import ReplyIndicatorContainer from '../containers/reply_indicator_container';
import AutosuggestTextarea from '../../../components/autosuggest_textarea';
import AutosuggestInput from '../../../components/autosuggest_input';
import PollButtonContainer from '../containers/poll_button_container';
import UploadButtonContainer from '../containers/upload_button_container';
import { defineMessages, injectIntl } from 'react-intl';
import SpoilerButtonContainer from '../containers/spoiler_button_container';
import PrivacyDropdownContainer from '../containers/privacy_dropdown_container';
import EmojiPickerDropdown from '../containers/emoji_picker_dropdown_container';
import PollFormContainer from '../containers/poll_form_container';
import UploadFormContainer from '../containers/upload_form_container';
import WarningContainer from '../containers/warning_container';
import { isMobile } from '../../../is_mobile';
import ImmutablePureComponent from 'react-immutable-pure-component';
import { length } from 'stringz';
import { countableText } from '../util/counter';
import Icon from 'mastodon/components/icon';

const allowedAroundShortCode = '><\u0085\u0020\u00a0\u1680\u2000\u2001\u2002\u2003\u2004\u2005\u2006\u2007\u2008\u2009\u200a\u202f\u205f\u3000\u2028\u2029\u0009\u000a\u000b\u000c\u000d';

const messages = defineMessages({
  placeholder: { id: 'compose_form.placeholder', defaultMessage: 'What is on your mind?' },
  spoiler_placeholder: { id: 'compose_form.spoiler_placeholder', defaultMessage: 'Write your warning here' },
  publish: { id: 'compose_form.publish', defaultMessage: 'Toot' },
  publishLoud: { id: 'compose_form.publish_loud', defaultMessage: '{publish}!' },
});

export default @injectIntl
class ComposeForm extends ImmutablePureComponent {

  static contextTypes = {
    router: PropTypes.object,
  };

  static propTypes = {
    intl: PropTypes.object.isRequired,
    text: PropTypes.string.isRequired,
    suggestions: ImmutablePropTypes.list,
    spoiler: PropTypes.bool,
    privacy: PropTypes.string,
    spoilerText: PropTypes.string,
    focusDate: PropTypes.instanceOf(Date),
    caretPosition: PropTypes.number,
    preselectDate: PropTypes.instanceOf(Date),
    isSubmitting: PropTypes.bool,
    isChangingUpload: PropTypes.bool,
    isUploading: PropTypes.bool,
    onChange: PropTypes.func.isRequired,
    onSubmit: PropTypes.func.isRequired,
    onClearSuggestions: PropTypes.func.isRequired,
    onFetchSuggestions: PropTypes.func.isRequired,
    onSuggestionSelected: PropTypes.func.isRequired,
    onChangeSpoilerText: PropTypes.func.isRequired,
    onPaste: PropTypes.func.isRequired,
    onPickEmoji: PropTypes.func.isRequired,
    showSearch: PropTypes.bool,
    anyMedia: PropTypes.bool,
    singleColumn: PropTypes.bool,
  };

  static defaultProps = {
    showSearch: false,
  };

  handleChange = (e) => {
    this.props.onChange(e.target.value);
  }

  handleKeyDown = (e) => {
    if (e.keyCode === 13 && (e.ctrlKey || e.metaKey)) {
      this.handleSubmit();
    }
  }

  getFulltextForCharacterCounting = () => {
    return [this.props.spoiler? this.props.spoilerText: '', countableText(this.props.text)].join('');
  }

  canSubmit = () => {
    const { isSubmitting, isChangingUpload, isUploading, anyMedia } = this.props;
    const fulltext = this.getFulltextForCharacterCounting();
    const isOnlyWhitespace = fulltext.length !== 0 && fulltext.trim().length === 0;

    return !(isSubmitting || isUploading || isChangingUpload || length(fulltext) > 500 || (isOnlyWhitespace && !anyMedia));
  }

  handleSubmit = () => {
    if (this.props.text !== this.autosuggestTextarea.textarea.value) {
      // Something changed the text inside the textarea (e.g. browser extensions like Grammarly)
      // Update the state to match the current text
      this.props.onChange(this.autosuggestTextarea.textarea.value);
    }

<<<<<<< HEAD
    // Submit disabled:
    const { isSubmitting, isChangingUpload, isUploading, anyMedia } = this.props;
    const fulltext = [this.props.spoilerText, countableText(this.props.text)].join('');

    if (isSubmitting || isUploading || isChangingUpload || length(fulltext) > 11270 || (fulltext.length !== 0 && fulltext.trim().length === 0 && !anyMedia)) {
=======
    if (!this.canSubmit()) {
>>>>>>> 4b7f21a2
      return;
    }

    this.props.onSubmit(this.context.router ? this.context.router.history : null);
  }

  onSuggestionsClearRequested = () => {
    this.props.onClearSuggestions();
  }

  onSuggestionsFetchRequested = (token) => {
    this.props.onFetchSuggestions(token);
  }

  onSuggestionSelected = (tokenStart, token, value) => {
    this.props.onSuggestionSelected(tokenStart, token, value, ['text']);
  }

  onSpoilerSuggestionSelected = (tokenStart, token, value) => {
    this.props.onSuggestionSelected(tokenStart, token, value, ['spoiler_text']);
  }

  handleChangeSpoilerText = (e) => {
    this.props.onChangeSpoilerText(e.target.value);
  }

  handleFocus = () => {
    if (this.composeForm && !this.props.singleColumn) {
      const { left, right } = this.composeForm.getBoundingClientRect();
      if (left < 0 || right > (window.innerWidth || document.documentElement.clientWidth)) {
        this.composeForm.scrollIntoView();
      }
    }
  }

  componentDidUpdate (prevProps) {
    // This statement does several things:
    // - If we're beginning a reply, and,
    //     - Replying to zero or one users, places the cursor at the end of the textbox.
    //     - Replying to more than one user, selects any usernames past the first;
    //       this provides a convenient shortcut to drop everyone else from the conversation.
    if (this.props.focusDate !== prevProps.focusDate) {
      let selectionEnd, selectionStart;

      if (this.props.preselectDate !== prevProps.preselectDate) {
        selectionEnd   = this.props.text.length;
        selectionStart = this.props.text.search(/\s/) + 1;
      } else if (typeof this.props.caretPosition === 'number') {
        selectionStart = this.props.caretPosition;
        selectionEnd   = this.props.caretPosition;
      } else {
        selectionEnd   = this.props.text.length;
        selectionStart = selectionEnd;
      }

      this.autosuggestTextarea.textarea.setSelectionRange(selectionStart, selectionEnd);
      this.autosuggestTextarea.textarea.focus();
    } else if(prevProps.isSubmitting && !this.props.isSubmitting) {
      this.autosuggestTextarea.textarea.focus();
    } else if (this.props.spoiler !== prevProps.spoiler) {
      if (this.props.spoiler) {
        this.spoilerText.input.focus();
      } else {
        this.autosuggestTextarea.textarea.focus();
      }
    }
  }

  setAutosuggestTextarea = (c) => {
    this.autosuggestTextarea = c;
  }

  setSpoilerText = (c) => {
    this.spoilerText = c;
  }

  setRef = c => {
    this.composeForm = c;
  };

  handleEmojiPick = (data) => {
    const { text }     = this.props;
    const position     = this.autosuggestTextarea.textarea.selectionStart;
    const needsSpace   = data.custom && position > 0 && !allowedAroundShortCode.includes(text[position - 1]);

    this.props.onPickEmoji(position, data, needsSpace);
  }

  render () {
    const { intl, onPaste, showSearch } = this.props;
    const disabled = this.props.isSubmitting;
<<<<<<< HEAD
    const text     = [this.props.spoilerText, countableText(this.props.text)].join('');
    const disabledButton = disabled || this.props.isUploading || this.props.isChangingUpload || length(text) > 11270 || (text.length !== 0 && text.trim().length === 0 && !anyMedia);
=======
>>>>>>> 4b7f21a2
    let publishText = '';

    if (this.props.privacy === 'private' || this.props.privacy === 'direct') {
      publishText = <span className='compose-form__publish-private'><Icon id='lock' /> {intl.formatMessage(messages.publish)}</span>;
    } else {
      publishText = this.props.privacy !== 'unlisted' ? intl.formatMessage(messages.publishLoud, { publish: intl.formatMessage(messages.publish) }) : intl.formatMessage(messages.publish);
    }

    return (
      <div className='compose-form'>
        <WarningContainer />

        <ReplyIndicatorContainer />

        <div className={`spoiler-input ${this.props.spoiler ? 'spoiler-input--visible' : ''}`} ref={this.setRef}>
          <AutosuggestInput
            placeholder={intl.formatMessage(messages.spoiler_placeholder)}
            value={this.props.spoilerText}
            onChange={this.handleChangeSpoilerText}
            onKeyDown={this.handleKeyDown}
            disabled={!this.props.spoiler}
            ref={this.setSpoilerText}
            suggestions={this.props.suggestions}
            onSuggestionsFetchRequested={this.onSuggestionsFetchRequested}
            onSuggestionsClearRequested={this.onSuggestionsClearRequested}
            onSuggestionSelected={this.onSpoilerSuggestionSelected}
            searchTokens={[':']}
            id='cw-spoiler-input'
            className='spoiler-input__input'
          />
        </div>

        <AutosuggestTextarea
          ref={this.setAutosuggestTextarea}
          placeholder={intl.formatMessage(messages.placeholder)}
          disabled={disabled}
          value={this.props.text}
          onChange={this.handleChange}
          suggestions={this.props.suggestions}
          onFocus={this.handleFocus}
          onKeyDown={this.handleKeyDown}
          onSuggestionsFetchRequested={this.onSuggestionsFetchRequested}
          onSuggestionsClearRequested={this.onSuggestionsClearRequested}
          onSuggestionSelected={this.onSuggestionSelected}
          onPaste={onPaste}
          autoFocus={!showSearch && !isMobile(window.innerWidth)}
        >
          <EmojiPickerDropdown onPickEmoji={this.handleEmojiPick} />
          <div className='compose-form__modifiers'>
            <UploadFormContainer />
            <PollFormContainer />
          </div>
        </AutosuggestTextarea>

        <div className='compose-form__buttons-wrapper'>
          <div className='compose-form__buttons'>
            <UploadButtonContainer />
            <PollButtonContainer />
            <PrivacyDropdownContainer />
            <SpoilerButtonContainer />
          </div>
<<<<<<< HEAD
          <div className='character-counter__wrapper'><CharacterCounter max={11270} text={text} /></div>
=======
          <div className='character-counter__wrapper'><CharacterCounter max={500} text={this.getFulltextForCharacterCounting()} /></div>
>>>>>>> 4b7f21a2
        </div>

        <div className='compose-form__publish'>
          <div className='compose-form__publish-button-wrapper'><Button text={publishText} onClick={this.handleSubmit} disabled={!this.canSubmit()} block /></div>
        </div>
      </div>
    );
  }

}<|MERGE_RESOLUTION|>--- conflicted
+++ resolved
@@ -96,15 +96,7 @@
       this.props.onChange(this.autosuggestTextarea.textarea.value);
     }
 
-<<<<<<< HEAD
-    // Submit disabled:
-    const { isSubmitting, isChangingUpload, isUploading, anyMedia } = this.props;
-    const fulltext = [this.props.spoilerText, countableText(this.props.text)].join('');
-
-    if (isSubmitting || isUploading || isChangingUpload || length(fulltext) > 11270 || (fulltext.length !== 0 && fulltext.trim().length === 0 && !anyMedia)) {
-=======
     if (!this.canSubmit()) {
->>>>>>> 4b7f21a2
       return;
     }
 
@@ -196,11 +188,6 @@
   render () {
     const { intl, onPaste, showSearch } = this.props;
     const disabled = this.props.isSubmitting;
-<<<<<<< HEAD
-    const text     = [this.props.spoilerText, countableText(this.props.text)].join('');
-    const disabledButton = disabled || this.props.isUploading || this.props.isChangingUpload || length(text) > 11270 || (text.length !== 0 && text.trim().length === 0 && !anyMedia);
-=======
->>>>>>> 4b7f21a2
     let publishText = '';
 
     if (this.props.privacy === 'private' || this.props.privacy === 'direct') {
@@ -262,11 +249,7 @@
             <PrivacyDropdownContainer />
             <SpoilerButtonContainer />
           </div>
-<<<<<<< HEAD
-          <div className='character-counter__wrapper'><CharacterCounter max={11270} text={text} /></div>
-=======
-          <div className='character-counter__wrapper'><CharacterCounter max={500} text={this.getFulltextForCharacterCounting()} /></div>
->>>>>>> 4b7f21a2
+          <div className='character-counter__wrapper'><CharacterCounter max={11270} text={this.getFulltextForCharacterCounting()} /></div>
         </div>
 
         <div className='compose-form__publish'>
