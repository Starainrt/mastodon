--- conflicted
+++ resolved
@@ -60,15 +60,10 @@
   "compose_form.placeholder": "A qué andas?",
   "compose_form.publish": "Toot",
   "compose_form.publish_loud": "{publish}!",
-<<<<<<< HEAD
   "compose_form.sensitive.marked": "Media is marked as sensitive",
   "compose_form.sensitive.unmarked": "Media is not marked as sensitive",
-  "compose_form.spoiler": "Agochar texto detrás de un aviso",
-=======
-  "compose_form.sensitive": "Marcar medios como sensibles",
   "compose_form.spoiler.marked": "Text is hidden behind warning",
   "compose_form.spoiler.unmarked": "Text is not hidden",
->>>>>>> 0dccb398
   "compose_form.spoiler_placeholder": "Escriba o aviso aquí",
   "confirmation_modal.cancel": "Cancelar",
   "confirmations.block.confirm": "Bloquear",
