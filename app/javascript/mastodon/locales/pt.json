{
  "account.add_or_remove_from_list": "Adicionar ou remover das listas",
  "account.badges.bot": "Robô",
  "account.block": "Bloquear @{name}",
  "account.block_domain": "Esconder tudo do domínio {domain}",
  "account.blocked": "Bloqueado",
  "account.direct": "Mensagem directa @{name}",
  "account.domain_blocked": "Domínio escondido",
  "account.edit_profile": "Editar perfil",
  "account.endorse": "Atributo no perfil",
  "account.follow": "Seguir",
  "account.followers": "Seguidores",
  "account.followers.empty": "Ainda ninguém segue este utilizador.",
  "account.follows": "Segue",
  "account.follows.empty": "Este utilizador ainda não segue alguém.",
  "account.follows_you": "É teu seguidor",
  "account.hide_reblogs": "Esconder partilhas de @{name}",
  "account.link_verified_on": "A posse deste link foi verificada em {date}",
  "account.locked_info": "O estatuto de privacidade desta conta é fechado. O dono revê manualmente que a pode seguir.",
  "account.media": "Media",
  "account.mention": "Mencionar @{name}",
  "account.moved_to": "{name} mudou a sua conta para:",
  "account.mute": "Silenciar @{name}",
  "account.mute_notifications": "Silenciar notificações de @{name}",
  "account.muted": "Silenciada",
  "account.posts": "Publicações",
  "account.posts_with_replies": "Publicações e respostas",
  "account.report": "Denunciar @{name}",
  "account.requested": "A aguardar aprovação. Clique para cancelar o pedido de seguimento",
  "account.share": "Partilhar o perfil @{name}",
  "account.show_reblogs": "Mostrar partilhas de @{name}",
  "account.unblock": "Desbloquear @{name}",
  "account.unblock_domain": "Mostrar {domain}",
  "account.unendorse": "Não mostrar no perfil",
  "account.unfollow": "Deixar de seguir",
  "account.unmute": "Não silenciar @{name}",
  "account.unmute_notifications": "Deixar de silenciar @{name}",
  "alert.unexpected.message": "Ocorreu um erro inesperado.",
  "alert.unexpected.title": "Bolas!",
  "boost_modal.combo": "Pode clicar {combo} para não voltar a ver",
  "bundle_column_error.body": "Algo de errado aconteceu enquanto este componente era carregado.",
  "bundle_column_error.retry": "Tente de novo",
  "bundle_column_error.title": "Erro de rede",
  "bundle_modal_error.close": "Fechar",
  "bundle_modal_error.message": "Algo de errado aconteceu enquanto este componente era carregado.",
  "bundle_modal_error.retry": "Tente de novo",
  "column.blocks": "Utilizadores Bloqueados",
  "column.community": "Cronologia local",
  "column.direct": "Mensagens directas",
  "column.domain_blocks": "Domínios escondidos",
  "column.favourites": "Favoritos",
  "column.follow_requests": "Seguidores Pendentes",
  "column.home": "Início",
  "column.lists": "Listas",
  "column.mutes": "Utilizadores silenciados",
  "column.notifications": "Notificações",
  "column.pins": "Publicações fixas",
  "column.public": "Cronologia federativa",
  "column_back_button.label": "Voltar",
  "column_header.hide_settings": "Esconder preferências",
  "column_header.moveLeft_settings": "Mover coluna para a esquerda",
  "column_header.moveRight_settings": "Mover coluna para a direita",
  "column_header.pin": "Fixar",
  "column_header.show_settings": "Mostrar preferências",
  "column_header.unpin": "Desafixar",
  "column_subheading.settings": "Preferências",
  "community.column_settings.media_only": "Somente media",
  "compose_form.direct_message_warning": "Esta publicação só  será enviada para os utilizadores mencionados.",
  "compose_form.direct_message_warning_learn_more": "Aprender mais",
  "compose_form.hashtag_warning": "Esta pulbicacção não será listada em nenhuma hashtag por ser não listada. Somente publicações públicas podem ser pesquisadas por hashtag.",
  "compose_form.lock_disclaimer": "A tua conta não está {locked}. Qualquer pessoa pode seguir-te e ver as publicações direcionadas apenas a seguidores.",
  "compose_form.lock_disclaimer.lock": "fechada",
  "compose_form.placeholder": "Em que estás a pensar?",
  "compose_form.poll.add_option": "Add a choice",
  "compose_form.poll.duration": "Poll duration",
  "compose_form.poll.option_placeholder": "Choice {number}",
  "compose_form.poll.remove_option": "Remove this choice",
  "compose_form.publish": "Publicar",
  "compose_form.publish_loud": "{publicar}!",
  "compose_form.sensitive.marked": "Media marcado como sensível",
  "compose_form.sensitive.unmarked": "Media não está marcado como sensível",
  "compose_form.spoiler.marked": "Texto escondido atrás de aviso",
  "compose_form.spoiler.unmarked": "O texto não está escondido",
  "compose_form.spoiler_placeholder": "Escreve o teu aviso aqui",
  "confirmation_modal.cancel": "Cancelar",
  "confirmations.block.block_and_report": "Block & Report",
  "confirmations.block.confirm": "Bloquear",
  "confirmations.block.message": "De certeza que queres bloquear {name}?",
  "confirmations.delete.confirm": "Eliminar",
  "confirmations.delete.message": "De certeza que queres eliminar esta publicação?",
  "confirmations.delete_list.confirm": "Apagar",
  "confirmations.delete_list.message": "Tens a certeza de que desejas apagar permanentemente esta lista?",
  "confirmations.domain_block.confirm": "Esconder tudo deste domínio",
  "confirmations.domain_block.message": "De certeza que queres bloquear completamente o domínio {domain}? Na maioria dos casos, silenciar ou bloquear alguns utilizadores é o suficiente e o recomendado. Não irás ver conteúdo daquele domínio em cronologia alguma, nem nas tuas notificações. Os teus seguidores daquele domínio serão removidos.",
  "confirmations.mute.confirm": "Silenciar",
  "confirmations.mute.message": "De certeza que queres silenciar {name}?",
  "confirmations.redraft.confirm": "Apagar & redigir",
  "confirmations.redraft.message": "Tens a certeza que queres apagar e redigir esta publicação?  Os favoritos e as partilhas perder-se-ão e as respostas à publicação original ficarão órfãs.",
  "confirmations.reply.confirm": "Responder",
  "confirmations.reply.message": "Responder agora irá reescrever a mensagem que estás a compor actualmente. Tens a certeza que queres continuar?",
  "confirmations.unfollow.confirm": "Deixar de seguir",
  "confirmations.unfollow.message": "De certeza que queres deixar de seguir {name}?",
  "embed.instructions": "Publica esta publicação no teu site copiando o código abaixo.",
  "embed.preview": "Podes ver aqui como irá ficar:",
  "emoji_button.activity": "Actividade",
  "emoji_button.custom": "Personalizar",
  "emoji_button.flags": "Bandeiras",
  "emoji_button.food": "Comida & Bebida",
  "emoji_button.label": "Inserir Emoji",
  "emoji_button.nature": "Natureza",
  "emoji_button.not_found": "Não tem emojos!! (╯°□°）╯︵ ┻━┻",
  "emoji_button.objects": "Objectos",
  "emoji_button.people": "Pessoas",
  "emoji_button.recent": "Regularmente utilizados",
  "emoji_button.search": "Procurar...",
  "emoji_button.search_results": "Resultados da pesquisa",
  "emoji_button.symbols": "Símbolos",
  "emoji_button.travel": "Viagens & Lugares",
  "empty_column.account_timeline": "Sem publicações!",
  "empty_column.account_unavailable": "Profile unavailable",
  "empty_column.blocks": "Ainda não bloqueaste qualquer utilizador.",
  "empty_column.community": "Ainda não existe conteúdo local para mostrar!",
  "empty_column.direct": "Ainda não tens qualquer mensagem directa. Quando enviares ou receberes alguma, ela irá aparecer aqui.",
  "empty_column.domain_blocks": "Ainda não há qualquer domínio escondido.",
  "empty_column.favourited_statuses": "Ainda não tens quaisquer publicações favoritas. Quando tiveres alguma, ela irá aparecer aqui.",
  "empty_column.favourites": "Ainda ninguém favorizou esta publicação. Quando alguém o fizer, ela irá aparecer aqui.",
  "empty_column.follow_requests": "Ainda não tens pedido de seguimento algum. Quando receberes algum, ele irá aparecer aqui.",
  "empty_column.hashtag": "Não foram encontradas publicações com essa hashtag.",
  "empty_column.home": "Ainda não segues qualquer utilizador. Visita {public} ou utiliza a pesquisa para procurar outros utilizadores.",
  "empty_column.home.public_timeline": "Cronologia pública",
  "empty_column.list": "Ainda não existem publicações nesta lista. Quando membros desta lista fizerem novas publicações, elas aparecerão aqui.",
  "empty_column.lists": "Ainda não tens qualquer lista. Quando criares uma, ela irá aparecer aqui.",
  "empty_column.mutes": "Ainda não silenciaste qualquer utilizador.",
  "empty_column.notifications": "Não tens notificações. Interage com outros utilizadores para iniciar uma conversa.",
<<<<<<< HEAD
  "empty_column.public": "Não há nada aqui! Escreve algo publicamente ou segue outros utilizadores para ver aqui os conteúdos públicos",
  "federation.change": "Ajustar federação do toot",
  "federation.federated.long": "Permitir que o toot chegue a outras instâncias",
  "federation.federated.short": "Federado",
  "federation.local_only.long": "Restringir o toot somente à minha instância",
  "federation.local_only.short": "Somente local",
=======
  "empty_column.public": "Não há nada aqui! Escreve algo publicamente ou segue outros utilizadores para veres aqui os conteúdos públicos",
>>>>>>> 6afab258
  "follow_request.authorize": "Autorizar",
  "follow_request.reject": "Rejeitar",
  "getting_started.developers": "Responsáveis pelo desenvolvimento",
  "getting_started.directory": "Directório de perfil",
  "getting_started.documentation": "Documentation",
  "getting_started.heading": "Primeiros passos",
  "getting_started.invite": "Convidar pessoas",
  "getting_started.open_source_notice": "Mastodon é software de fonte aberta. Podes contribuir ou repostar problemas no GitHub do projecto: {github}.",
  "getting_started.security": "Segurança",
  "getting_started.terms": "Termos de serviço",
  "hashtag.column_header.tag_mode.all": "e {additional}",
  "hashtag.column_header.tag_mode.any": "ou {additional}",
  "hashtag.column_header.tag_mode.none": "sem {additional}",
  "hashtag.column_settings.select.no_options_message": "Não foram encontradas sugestões",
  "hashtag.column_settings.select.placeholder": "Introduzir as hashtags…",
  "hashtag.column_settings.tag_mode.all": "Todos estes",
  "hashtag.column_settings.tag_mode.any": "Qualquer destes",
  "hashtag.column_settings.tag_mode.none": "Nenhum destes",
  "hashtag.column_settings.tag_toggle": "Incluir etiquetas adicionais para esta coluna",
  "home.column_settings.basic": "Básico",
  "home.column_settings.show_reblogs": "Mostrar as partilhas",
  "home.column_settings.show_replies": "Mostrar as respostas",
  "intervals.full.days": "{number, plural, one {# day} other {# days}}",
  "intervals.full.hours": "{number, plural, one {# hour} other {# hours}}",
  "intervals.full.minutes": "{number, plural, one {# minute} other {# minutes}}",
  "introduction.federation.action": "Seguinte",
  "introduction.federation.federated.headline": "Federated",
  "introduction.federation.federated.text": "Publicações públicas de outros servidores do fediverse aparecerão na cronologia federativa.",
  "introduction.federation.home.headline": "Home",
  "introduction.federation.home.text": "As publicações das pessoas que tu segues aparecerão na tua coluna inicial. Tu podes seguir qualquer pessoa em qualquer servidor!",
  "introduction.federation.local.headline": "Local",
  "introduction.federation.local.text": "Publicações públicas de pessoas que tu segues no teu servidor aparecerão na coluna local.",
  "introduction.interactions.action": "Terminar o tutorial!",
  "introduction.interactions.favourite.headline": "Favorito",
  "introduction.interactions.favourite.text": "Tu podes guardar um toot para depois e deixar o autor saber que gostaste dele, favoritando-o.",
  "introduction.interactions.reblog.headline": "Partilhar",
  "introduction.interactions.reblog.text": "Podes partilhar os toots de outras pessoas com os teus seguidores partilhando-os.",
  "introduction.interactions.reply.headline": "Responder",
  "introduction.interactions.reply.text": "Tu podes responder a toots de outras pessoas e aos teus, o que os irá juntar numa conversa.",
  "introduction.welcome.action": "Vamos!",
  "introduction.welcome.headline": "Primeiros passos",
  "introduction.welcome.text": "Bem-vindo ao fediverse! Em pouco tempo poderás enviar mensagens e falar com os teus amigos numa grande variedade de servidores. Mas este servidor, {domain}, é especial—ele alberga o teu perfil. Por isso, lembra-te do seu nome.",
  "keyboard_shortcuts.back": "para voltar",
  "keyboard_shortcuts.blocked": "para abrir a lista de utilizadores bloqueados",
  "keyboard_shortcuts.boost": "para partilhar",
  "keyboard_shortcuts.column": "para focar uma publicação numa das colunas",
  "keyboard_shortcuts.compose": "para focar na área de publicação",
  "keyboard_shortcuts.description": "Descrição",
  "keyboard_shortcuts.direct": "para abrir a coluna das mensagens directas",
  "keyboard_shortcuts.down": "para mover para baixo na lista",
  "keyboard_shortcuts.enter": "para expandir uma publicação",
  "keyboard_shortcuts.favourite": "para adicionar aos favoritos",
  "keyboard_shortcuts.favourites": "para abrir a lista dos favoritos",
  "keyboard_shortcuts.federated": "para abrir a cronologia federativa",
  "keyboard_shortcuts.heading": "Atalhos do teclado",
  "keyboard_shortcuts.home": "para abrir a cronologia inicial",
  "keyboard_shortcuts.hotkey": "Atalho",
  "keyboard_shortcuts.legend": "para mostrar esta legenda",
  "keyboard_shortcuts.local": "para abrir a cronologia local",
  "keyboard_shortcuts.mention": "para mencionar o autor",
  "keyboard_shortcuts.muted": "para abrir a lista dos utilizadores silenciados",
  "keyboard_shortcuts.my_profile": "para abrir o teu perfil",
  "keyboard_shortcuts.notifications": "para abrir a coluna das notificações",
  "keyboard_shortcuts.pinned": "para abrir a lista dos toots fixados",
  "keyboard_shortcuts.profile": "para abrir o perfil do autor",
  "keyboard_shortcuts.reply": "para responder",
  "keyboard_shortcuts.requests": "para abrir a lista dos pedidos de seguimento",
  "keyboard_shortcuts.search": "para focar na pesquisa",
  "keyboard_shortcuts.start": "para abrir a coluna dos \"primeiros passos\"",
  "keyboard_shortcuts.toggle_hidden": "para mostrar/esconder texto atrás de CW",
  "keyboard_shortcuts.toot": "para compor um novo post",
  "keyboard_shortcuts.unfocus": "para remover o foco da área de publicação/pesquisa",
  "keyboard_shortcuts.up": "para mover para cima na lista",
  "lightbox.close": "Fechar",
  "lightbox.next": "Próximo",
  "lightbox.previous": "Anterior",
  "lists.account.add": "Adicionar à lista",
  "lists.account.remove": "Remover da lista",
  "lists.delete": "Delete list",
  "lists.edit": "Editar lista",
  "lists.edit.submit": "Mudar o título",
  "lists.new.create": "Adicionar lista",
  "lists.new.title_placeholder": "Novo título da lista",
  "lists.search": "Pesquisa entre as pessoas que segues",
  "lists.subheading": "As tuas listas",
  "loading_indicator.label": "A carregar...",
  "media_gallery.toggle_visible": "Esconder/Mostrar",
  "missing_indicator.label": "Não encontrado",
  "missing_indicator.sublabel": "Este recurso não foi encontrado",
  "mute_modal.hide_notifications": "Esconder notificações deste utilizador?",
  "navigation_bar.apps": "Aplicações móveis",
  "navigation_bar.blocks": "Utilizadores bloqueados",
  "navigation_bar.community_timeline": "Local",
  "navigation_bar.compose": "Escrever novo toot",
  "navigation_bar.direct": "Mensagens directas",
  "navigation_bar.discover": "Descobrir",
  "navigation_bar.domain_blocks": "Domínios escondidos",
  "navigation_bar.edit_profile": "Editar perfil",
  "navigation_bar.favourites": "Favoritos",
  "navigation_bar.filters": "Palavras silenciadas",
  "navigation_bar.follow_requests": "Seguidores pendentes",
  "navigation_bar.info": "Sobre este servidor",
  "navigation_bar.keyboard_shortcuts": "Atalhos de teclado",
  "navigation_bar.lists": "Listas",
  "navigation_bar.logout": "Sair",
  "navigation_bar.mutes": "Utilizadores silenciados",
  "navigation_bar.personal": "Personal",
  "navigation_bar.pins": "Posts fixos",
  "navigation_bar.preferences": "Preferências",
  "navigation_bar.public_timeline": "Global",
  "navigation_bar.security": "Segurança",
  "notification.favourite": "{name} adicionou o teu post aos favoritos",
  "notification.follow": "{name} seguiu-te",
  "notification.mention": "{name} mencionou-te",
  "notification.poll": "A poll you have voted in has ended",
  "notification.reblog": "{name} partilhou o teu post",
  "notifications.clear": "Limpar notificações",
  "notifications.clear_confirmation": "Queres mesmo limpar todas as notificações?",
  "notifications.column_settings.alert": "Notificações no computador",
  "notifications.column_settings.favourite": "Favoritos:",
  "notifications.column_settings.filter_bar.advanced": "Mostrar todas as categorias",
  "notifications.column_settings.filter_bar.category": "Barra de filtros rápidos",
  "notifications.column_settings.filter_bar.show": "Mostrar",
  "notifications.column_settings.follow": "Novos seguidores:",
  "notifications.column_settings.mention": "Menções:",
  "notifications.column_settings.poll": "Poll results:",
  "notifications.column_settings.push": "Notificações Push",
  "notifications.column_settings.reblog": "Partilhas:",
  "notifications.column_settings.show": "Mostrar nas colunas",
  "notifications.column_settings.sound": "Reproduzir som",
  "notifications.filter.all": "Todas",
  "notifications.filter.boosts": "Partilhas",
  "notifications.filter.favourites": "Favoritas",
  "notifications.filter.follows": "Seguimento",
  "notifications.filter.mentions": "Referências",
  "notifications.filter.polls": "Poll results",
  "notifications.group": "{count} notificações",
  "poll.closed": "Fechado",
  "poll.refresh": "Recarregar",
  "poll.total_votes": "{contar, plural, um {# vote} outro {# votes}}",
  "poll.vote": "Votar",
  "poll_button.add_poll": "Add a poll",
  "poll_button.remove_poll": "Remove poll",
  "privacy.change": "Ajustar a privacidade da mensagem",
  "privacy.direct.long": "Apenas para utilizadores mencionados",
  "privacy.direct.short": "Directo",
  "privacy.private.long": "Apenas para os seguidores",
  "privacy.private.short": "Privado",
  "privacy.public.long": "Publicar em todos os feeds",
  "privacy.public.short": "Público",
  "privacy.unlisted.long": "Não publicar nos feeds públicos",
  "privacy.unlisted.short": "Não listar",
  "regeneration_indicator.label": "A carregar…",
  "regeneration_indicator.sublabel": "A tua home está a ser preparada!",
  "relative_time.days": "{number}d",
  "relative_time.hours": "{number}h",
  "relative_time.just_now": "agora",
  "relative_time.minutes": "{number}m",
  "relative_time.seconds": "{number}s",
  "reply_indicator.cancel": "Cancelar",
  "report.forward": "Reenviar para {target}",
  "report.forward_hint": "A conta é de outro servidor. Enviar uma cópia anónima do relatório para lá também?",
  "report.hint": "O relatório será enviado para os moderadores do teu servidor. Podes fornecer, em baixo, uma explicação do motivo pelo qual estás a relatar esta conta:",
  "report.placeholder": "Comentários adicionais",
  "report.submit": "Enviar",
  "report.target": "Denunciar",
  "search.placeholder": "Pesquisar",
  "search_popout.search_format": "Formato avançado de pesquisa",
  "search_popout.tips.full_text": "Texto simples devolve publicações que tu escreveste, favoritaste, partilhaste ou em que foste mencionado, tal como nomes de utilizador correspondentes, alcunhas e hashtags.",
  "search_popout.tips.hashtag": "hashtag",
  "search_popout.tips.status": "estado",
  "search_popout.tips.text": "O texto simples retorna a correspondência de nomes, utilizadores e hashtags",
  "search_popout.tips.user": "utilizador",
  "search_results.accounts": "Pessoas",
  "search_results.hashtags": "Hashtags",
  "search_results.statuses": "Publicações",
  "search_results.total": "{count, number} {count, plural, one {resultado} other {resultados}}",
  "status.admin_account": "Abrir a interface de moderação para @{name}",
  "status.admin_status": "Abrir esta publicação na interface de moderação",
  "status.block": "Block @{name}",
  "status.cancel_reblog_private": "Não partilhar",
  "status.cannot_reblog": "Este post não pode ser partilhado",
  "status.copy": "Copiar o link para a publicação",
  "status.delete": "Eliminar",
  "status.detailed_status": "Vista de conversação detalhada",
  "status.direct": "Mensagem directa @{name}",
  "status.embed": "Incorporar",
  "status.favourite": "Adicionar aos favoritos",
  "status.filtered": "Filtrada",
  "status.load_more": "Carregar mais",
  "status.local_only": "Esse post só é visível para outros usuários da sua instância",
  "status.media_hidden": "Media escondida",
  "status.mention": "Mencionar @{name}",
  "status.more": "Mais",
  "status.mute": "Silenciar @{name}",
  "status.mute_conversation": "Silenciar conversa",
  "status.open": "Expandir",
  "status.pin": "Fixar no perfil",
  "status.pinned": "Publicação fixa",
  "status.read_more": "Ler mais",
  "status.reblog": "Partilhar",
  "status.reblog_private": "Partilhar com a audiência original",
  "status.reblogged_by": "{name} partilhou",
  "status.reblogs.empty": "Ainda ninguém partilhou esta publicação. Quando alguém o fizer, ela irá aparecer aqui.",
  "status.redraft": "Apagar & reescrever",
  "status.reply": "Responder",
  "status.replyAll": "Responder à conversa",
  "status.report": "Denunciar @{name}",
  "status.sensitive_toggle": "Clique para ver",
  "status.sensitive_warning": "Conteúdo sensível",
  "status.share": "Compartilhar",
  "status.show_less": "Mostrar menos",
  "status.show_less_all": "Mostrar menos para todas",
  "status.show_more": "Mostrar mais",
  "status.show_more_all": "Mostrar mais para todas",
  "status.show_thread": "Mostrar conversa",
  "status.unmute_conversation": "Deixar de silenciar esta conversa",
  "status.unpin": "Não fixar no perfil",
  "suggestions.dismiss": "Dispensar a sugestão",
  "suggestions.header": "Tu podes estar interessado em…",
  "tabs_bar.federated_timeline": "Global",
  "tabs_bar.home": "Home",
  "tabs_bar.local_timeline": "Local",
  "tabs_bar.notifications": "Notificações",
  "tabs_bar.search": "Pesquisar",
  "time_remaining.days": "{número, plural, um {# day} outro {# days}} faltam",
  "time_remaining.hours": "{número, plural, um {# hour} outro {# hours}} faltam",
  "time_remaining.minutes": "{número, plural, um {# minute} outro {# minutes}} faltam",
  "time_remaining.moments": "Momentos em falta",
  "time_remaining.seconds": "{número, plural, um {# second} outro {# seconds}} faltam",
  "trends.count_by_accounts": "{count} {rawCount, plural, uma {person} outra {people}} a falar",
  "ui.beforeunload": "O teu rascunho vai ser perdido se abandonares o Mastodon.",
  "upload_area.title": "Arraste e solte para enviar",
  "upload_button.label": "Adicionar media",
  "upload_error.limit": "Limite máximo do ficheiro a carregar excedido.",
  "upload_error.poll": "File upload not allowed with polls.",
  "upload_form.description": "Descrição da imagem para pessoas com dificuldades visuais",
  "upload_form.focus": "Alterar previsualização",
  "upload_form.undo": "Apagar",
  "upload_progress.label": "A enviar...",
  "video.close": "Fechar vídeo",
  "video.exit_fullscreen": "Sair de full screen",
  "video.expand": "Expandir vídeo",
  "video.fullscreen": "Full screen",
  "video.hide": "Esconder vídeo",
  "video.mute": "Silenciar",
  "video.pause": "Pausar",
  "video.play": "Reproduzir",
  "video.unmute": "Remover de silêncio"
}<|MERGE_RESOLUTION|>--- conflicted
+++ resolved
@@ -132,16 +132,12 @@
   "empty_column.lists": "Ainda não tens qualquer lista. Quando criares uma, ela irá aparecer aqui.",
   "empty_column.mutes": "Ainda não silenciaste qualquer utilizador.",
   "empty_column.notifications": "Não tens notificações. Interage com outros utilizadores para iniciar uma conversa.",
-<<<<<<< HEAD
-  "empty_column.public": "Não há nada aqui! Escreve algo publicamente ou segue outros utilizadores para ver aqui os conteúdos públicos",
+  "empty_column.public": "Não há nada aqui! Escreve algo publicamente ou segue outros utilizadores para veres aqui os conteúdos públicos",
   "federation.change": "Ajustar federação do toot",
   "federation.federated.long": "Permitir que o toot chegue a outras instâncias",
   "federation.federated.short": "Federado",
   "federation.local_only.long": "Restringir o toot somente à minha instância",
   "federation.local_only.short": "Somente local",
-=======
-  "empty_column.public": "Não há nada aqui! Escreve algo publicamente ou segue outros utilizadores para veres aqui os conteúdos públicos",
->>>>>>> 6afab258
   "follow_request.authorize": "Autorizar",
   "follow_request.reject": "Rejeitar",
   "getting_started.developers": "Responsáveis pelo desenvolvimento",
