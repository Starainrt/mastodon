{
  "account.account_note_header": "Note",
  "account.add_or_remove_from_list": "Dodaj ali odstrani iz seznama",
  "account.badges.bot": "Robot",
  "account.badges.group": "Group",
  "account.block": "Blokiraj @{name}",
  "account.block_domain": "Skrij vse iz {domain}",
  "account.blocked": "Blokirano",
  "account.browse_more_on_origin_server": "Browse more on the original profile",
  "account.cancel_follow_request": "Cancel follow request",
  "account.direct": "Neposredno sporočilo @{name}",
  "account.disable_notifications": "Stop notifying me when @{name} posts",
  "account.domain_blocked": "Skrita domena",
  "account.edit_profile": "Uredi profil",
  "account.enable_notifications": "Notify me when @{name} posts",
  "account.endorse": "Zmožnost profila",
  "account.follow": "Sledi",
  "account.followers": "Sledilci",
  "account.followers.empty": "Nihče ne sledi temu uporabniku.",
  "account.followers_counter": "{count, plural, one {{counter} Follower} other {{counter} Followers}}",
  "account.following_counter": "{count, plural, one {{counter} Following} other {{counter} Following}}",
  "account.follows.empty": "Ta uporabnik še ne sledi nikomur.",
  "account.follows_you": "Sledi tebi",
  "account.hide_reblogs": "Skrij spodbude od @{name}",
  "account.joined": "Joined {date}",
  "account.last_status": "Zadnja dejavnost",
  "account.link_verified_on": "Lastništvo te povezave je bilo preverjeno {date}",
  "account.locked_info": "Stanje zasebnosti računa je nastavljeno na zaklenjeno. Lastnik ročno pregleda, kdo ga lahko spremlja.",
  "account.media": "Mediji",
  "account.mention": "Omeni @{name}",
  "account.moved_to": "{name} se je premaknil na:",
  "account.mute": "Utišaj @{name}",
  "account.mute_notifications": "Utišaj obvestila od @{name}",
  "account.muted": "Utišan",
  "account.never_active": "Nikoli",
  "account.posts": "Tuti",
  "account.posts_with_replies": "Tuti in odgovori",
  "account.report": "Prijavi @{name}",
  "account.requested": "Čakanje na odobritev. Kliknite, da prekličete prošnjo za sledenje",
  "account.share": "Delite profil osebe @{name}",
  "account.show_reblogs": "Pokaži spodbude osebe @{name}",
  "account.statuses_counter": "{count, plural, one {{counter} Toot} other {{counter} Toots}}",
  "account.unblock": "Odblokiraj @{name}",
  "account.unblock_domain": "Razkrij {domain}",
  "account.unendorse": "Ne vključi v profil",
  "account.unfollow": "Prenehaj slediti",
  "account.unmute": "Odtišaj @{name}",
  "account.unmute_notifications": "Vklopi obvestila od @{name}",
  "account_note.placeholder": "Click to add a note",
  "alert.rate_limited.message": "Please retry after {retry_time, time, medium}.",
  "alert.rate_limited.title": "Rate limited",
  "alert.unexpected.message": "Zgodila se je nepričakovana napaka.",
  "alert.unexpected.title": "Uups!",
  "announcement.announcement": "Announcement",
  "autosuggest_hashtag.per_week": "{count} per week",
  "boost_modal.combo": "Če želite preskočiti to, lahko pritisnete {combo}",
  "bundle_column_error.body": "Med nalaganjem te komponente je prišlo do napake.",
  "bundle_column_error.retry": "Poskusi ponovno",
  "bundle_column_error.title": "Napaka omrežja",
  "bundle_modal_error.close": "Zapri",
  "bundle_modal_error.message": "Med nalaganjem te komponente je prišlo do napake.",
  "bundle_modal_error.retry": "Poskusi ponovno",
  "column.blocks": "Blokirani uporabniki",
  "column.bookmarks": "Bookmarks",
  "column.community": "Lokalna časovnica",
  "column.direct": "Neposredna sporočila",
  "column.directory": "Browse profiles",
  "column.domain_blocks": "Skrite domene",
  "column.favourites": "Priljubljene",
  "column.follow_requests": "Sledi prošnjam",
  "column.home": "Domov",
  "column.lists": "Seznami",
  "column.mutes": "Utišani uporabniki",
  "column.notifications": "Obvestila",
  "column.pins": "Pripeti tuti",
  "column.public": "Združena časovnica",
  "column_back_button.label": "Nazaj",
  "column_header.hide_settings": "Skrij nastavitve",
  "column_header.moveLeft_settings": "Premakni stolpec na levo",
  "column_header.moveRight_settings": "Premakni stolpec na desno",
  "column_header.pin": "Pripni",
  "column_header.show_settings": "Prikaži nastavitve",
  "column_header.unpin": "Odpni",
  "column_subheading.settings": "Nastavitve",
  "community.column_settings.local_only": "Local only",
  "community.column_settings.media_only": "Samo mediji",
  "community.column_settings.remote_only": "Remote only",
  "compose_form.direct_message_warning": "Ta tut bo viden le vsem omenjenim uporabnikom.",
  "compose_form.direct_message_warning_learn_more": "Nauči se več",
  "compose_form.hashtag_warning": "Ta tut ne bo naveden pod nobenim ključnikom, ker ni javen. Samo javne tute lahko iščete s ključniki.",
  "compose_form.lock_disclaimer": "Vaš račun ni {locked}. Vsakdo vam lahko sledi in si ogleda objave, ki so namenjene samo sledilcem.",
  "compose_form.lock_disclaimer.lock": "zaklenjen",
  "compose_form.placeholder": "O čem razmišljaš?",
  "compose_form.poll.add_option": "Dodaj izbiro",
  "compose_form.poll.duration": "Trajanje ankete",
  "compose_form.poll.option_placeholder": "Izbira {number}",
  "compose_form.poll.remove_option": "Odstrani to izbiro",
  "compose_form.poll.switch_to_multiple": "Change poll to allow multiple choices",
  "compose_form.poll.switch_to_single": "Change poll to allow for a single choice",
  "compose_form.publish": "Tutni",
  "compose_form.publish_loud": "{publish}!",
  "compose_form.sensitive.hide": "Označi medij kot občutljiv",
  "compose_form.sensitive.marked": "Medij je označen kot občutljiv",
  "compose_form.sensitive.unmarked": "Medij ni označen kot občutljiv",
  "compose_form.spoiler.marked": "Besedilo je skrito za opozorilom",
  "compose_form.spoiler.unmarked": "Besedilo ni skrito",
  "compose_form.spoiler_placeholder": "Tukaj napišite opozorilo",
  "confirmation_modal.cancel": "Prekliči",
  "confirmations.block.block_and_report": "Blokiraj in Prijavi",
  "confirmations.block.confirm": "Blokiraj",
  "confirmations.block.message": "Ali ste prepričani, da želite blokirati {name}?",
  "confirmations.delete.confirm": "Izbriši",
  "confirmations.delete.message": "Ali ste prepričani, da želite izbrisati to stanje?",
  "confirmations.delete_list.confirm": "Izbriši",
  "confirmations.delete_list.message": "Ali ste prepričani, da želite trajno izbrisati ta seznam?",
  "confirmations.domain_block.confirm": "Skrij celotno domeno",
  "confirmations.domain_block.message": "Ali ste res, res prepričani, da želite blokirati celotno {domain}? V večini primerov je nekaj ciljnih blokiranj ali utišanj dovolj in boljše. Vsebino iz te domene ne boste videli v javnih časovnicah ali obvestilih. Vaši sledilci iz te domene bodo odstranjeni.",
  "confirmations.logout.confirm": "Log out",
  "confirmations.logout.message": "Are you sure you want to log out?",
  "confirmations.mute.confirm": "Utišanje",
  "confirmations.mute.explanation": "This will hide posts from them and posts mentioning them, but it will still allow them to see your posts and follow you.",
  "confirmations.mute.message": "Ali ste prepričani, da želite utišati {name}?",
  "confirmations.redraft.confirm": "Izbriši in preoblikuj",
  "confirmations.redraft.message": "Ali ste prepričani, da želite izbrisati ta status in ga preoblikovati? Vzljubi in spodbude bodo izgubljeni, odgovori na izvirno objavo pa bodo osiroteli.",
  "confirmations.reply.confirm": "Odgovori",
  "confirmations.reply.message": "Odgovarjanje bo prepisalo sporočilo, ki ga trenutno sestavljate. Ali ste prepričani, da želite nadaljevati?",
  "confirmations.unfollow.confirm": "Prenehaj slediti",
  "confirmations.unfollow.message": "Ali ste prepričani, da ne želite več slediti {name}?",
  "conversation.delete": "Delete conversation",
  "conversation.mark_as_read": "Mark as read",
  "conversation.open": "View conversation",
  "conversation.with": "With {names}",
  "directory.federated": "From known fediverse",
  "directory.local": "From {domain} only",
  "directory.new_arrivals": "New arrivals",
  "directory.recently_active": "Recently active",
  "embed.instructions": "Vstavi ta status na svojo spletno stran tako, da kopirate spodnjo kodo.",
  "embed.preview": "Tako bo izgledalo:",
  "emoji_button.activity": "Dejavnost",
  "emoji_button.custom": "Po meri",
  "emoji_button.flags": "Zastave",
  "emoji_button.food": "Hrana in Pijača",
  "emoji_button.label": "Vstavi emotikon",
  "emoji_button.nature": "Narava",
  "emoji_button.not_found": "Ni emotikonov!! (╯°□°）╯︵ ┻━┻",
  "emoji_button.objects": "Predmeti",
  "emoji_button.people": "Ljudje",
  "emoji_button.recent": "Pogosto uporabljeni",
  "emoji_button.search": "Poišči...",
  "emoji_button.search_results": "Rezultati iskanja",
  "emoji_button.symbols": "Simboli",
  "emoji_button.travel": "Potovanja in Kraji",
  "empty_column.account_suspended": "Account suspended",
  "empty_column.account_timeline": "Tukaj ni tutov!",
  "empty_column.account_unavailable": "Profil ni na voljo",
  "empty_column.blocks": "Niste še blokirali nobenega uporabnika.",
  "empty_column.bookmarked_statuses": "You don't have any bookmarked toots yet. When you bookmark one, it will show up here.",
  "empty_column.community": "Lokalna časovnica je prazna. Napišite nekaj javnega, da se bo žoga zakotalila!",
  "empty_column.direct": "Nimate še nobenih neposrednih sporočil. Ko ga boste poslali ali prejeli, se bo prikazal tukaj.",
  "empty_column.domain_blocks": "Še vedno ni skritih domen.",
  "empty_column.favourited_statuses": "Nimate priljubljenih tutov. Ko boste vzljubili kakšnega, se bo prikazal tukaj.",
  "empty_column.favourites": "Nihče še ni vzljubil tega tuta. Ko ga bo nekdo, se bo pojavil tukaj.",
  "empty_column.follow_recommendations": "Looks like no suggestions could be generated for you. You can try using search to look for people you might know or explore trending hashtags.",
  "empty_column.follow_requests": "Nimate prošenj za sledenje. Ko boste prejeli kakšno, se bo prikazala tukaj.",
  "empty_column.hashtag": "V tem ključniku še ni nič.",
  "empty_column.home": "Vaša domača časovnica je prazna! Obiščite {public} ali uporabite iskanje, da se boste srečali druge uporabnike.",
  "empty_column.home.suggestions": "See some suggestions",
  "empty_column.list": "Na tem seznamu ni ničesar. Ko bodo člani tega seznama objavili nove statuse, se bodo pojavili tukaj.",
  "empty_column.lists": "Nimate seznamov. Ko ga boste ustvarili, se bo prikazal tukaj.",
  "empty_column.mutes": "Niste utišali še nobenega uporabnika.",
  "empty_column.notifications": "Nimate še nobenih obvestil. Povežite se z drugimi, da začnete pogovor.",
  "empty_column.public": "Tukaj ni ničesar! Da ga napolnite, napišite nekaj javnega ali pa ročno sledite uporabnikom iz drugih strežnikov",
  "error.unexpected_crash.explanation": "Due to a bug in our code or a browser compatibility issue, this page could not be displayed correctly.",
  "error.unexpected_crash.explanation_addons": "This page could not be displayed correctly. This error is likely caused by a browser add-on or automatic translation tools.",
  "error.unexpected_crash.next_steps": "Try refreshing the page. If that does not help, you may still be able to use Mastodon through a different browser or native app.",
  "error.unexpected_crash.next_steps_addons": "Try disabling them and refreshing the page. If that does not help, you may still be able to use Mastodon through a different browser or native app.",
  "errors.unexpected_crash.copy_stacktrace": "Copy stacktrace to clipboard",
  "errors.unexpected_crash.report_issue": "Report issue",
<<<<<<< HEAD
  "federation.change": "Adjust status federation",
  "federation.federated.long": "Allow toot to reach other instances",
  "federation.federated.short": "Federated",
  "federation.local_only.long": "Restrict this toot only to my instance",
  "federation.local_only.short": "Local-only",
=======
  "follow_recommendations.done": "Done",
  "follow_recommendations.heading": "Follow people you'd like to see posts from! Here are some suggestions.",
  "follow_recommendations.lead": "Posts from people you follow will show up in chronological order on your home feed. Don't be afraid to make mistakes, you can unfollow people just as easily any time!",
>>>>>>> 9b18914c
  "follow_request.authorize": "Overi",
  "follow_request.reject": "Zavrni",
  "follow_requests.unlocked_explanation": "Even though your account is not locked, the {domain} staff thought you might want to review follow requests from these accounts manually.",
  "generic.saved": "Saved",
  "getting_started.developers": "Razvijalci",
  "getting_started.directory": "Imenik profilov",
  "getting_started.documentation": "Dokumentacija",
  "getting_started.heading": "Kako začeti",
  "getting_started.invite": "Povabite osebe",
  "getting_started.open_source_notice": "Mastodon je odprtokodna programska oprema. Na GitHubu na {github} lahko prispevate ali poročate o napakah.",
  "getting_started.security": "Varnost",
  "getting_started.terms": "Pogoji uporabe",
  "hashtag.column_header.tag_mode.all": "in {additional}",
  "hashtag.column_header.tag_mode.any": "ali {additional}",
  "hashtag.column_header.tag_mode.none": "brez {additional}",
  "hashtag.column_settings.select.no_options_message": "Ni najdenih predlogov",
  "hashtag.column_settings.select.placeholder": "Vpiši ključnik…",
  "hashtag.column_settings.tag_mode.all": "Vse od naštetega",
  "hashtag.column_settings.tag_mode.any": "Karkoli od naštetega",
  "hashtag.column_settings.tag_mode.none": "Nič od naštetega",
  "hashtag.column_settings.tag_toggle": "Za ta stolpec vključi dodatne oznake",
  "home.column_settings.basic": "Osnovno",
  "home.column_settings.show_reblogs": "Pokaži spodbude",
  "home.column_settings.show_replies": "Pokaži odgovore",
  "home.hide_announcements": "Hide announcements",
  "home.show_announcements": "Show announcements",
  "intervals.full.days": "{number, plural, one {# dan} two {# dni} few {# dni} other {# dni}}",
  "intervals.full.hours": "{number, plural, one {# ura} two {# uri} few {# ure} other {# ur}}",
  "intervals.full.minutes": "{number, plural, one {# minuta} two {# minuti} few {# minute} other {# minut}}",
  "keyboard_shortcuts.back": "pojdi nazaj",
  "keyboard_shortcuts.blocked": "odpri seznam blokiranih uporabnikov",
  "keyboard_shortcuts.boost": "spodbudi",
  "keyboard_shortcuts.column": "fokusiraj na status v enemu od stolpcev",
  "keyboard_shortcuts.compose": "fokusiraj na območje za sestavljanje besedila",
  "keyboard_shortcuts.description": "Opis",
  "keyboard_shortcuts.direct": "odpri stolpec za neposredna sporočila",
  "keyboard_shortcuts.down": "premakni se navzdol po seznamu",
  "keyboard_shortcuts.enter": "odpri status",
  "keyboard_shortcuts.favourite": "vzljubi",
  "keyboard_shortcuts.favourites": "odpri seznam priljubljenih",
  "keyboard_shortcuts.federated": "odpri združeno časovnico",
  "keyboard_shortcuts.heading": "Tipkovne bližnjice",
  "keyboard_shortcuts.home": "odpri domačo časovnico",
  "keyboard_shortcuts.hotkey": "Hitra tipka",
  "keyboard_shortcuts.legend": "pokaži to legendo",
  "keyboard_shortcuts.local": "odpri lokalno časovnico",
  "keyboard_shortcuts.mention": "omeni avtorja",
  "keyboard_shortcuts.muted": "odpri seznam utišanih uporabnikov",
  "keyboard_shortcuts.my_profile": "odpri svoj profil",
  "keyboard_shortcuts.notifications": "odpri stolpec z obvestili",
  "keyboard_shortcuts.open_media": "to open media",
  "keyboard_shortcuts.pinned": "odpri seznam pripetih tutov",
  "keyboard_shortcuts.profile": "odpri avtorjev profil",
  "keyboard_shortcuts.reply": "odgovori",
  "keyboard_shortcuts.requests": "odpri seznam s prošnjami za sledenje",
  "keyboard_shortcuts.search": "fokusiraj na iskanje",
  "keyboard_shortcuts.spoilers": "to show/hide CW field",
  "keyboard_shortcuts.start": "odpri stolpec \"začni\"",
  "keyboard_shortcuts.toggle_hidden": "prikaži/skrij besedilo za CW",
  "keyboard_shortcuts.toggle_sensitivity": "prikaži/skrij medije",
  "keyboard_shortcuts.toot": "začni povsem nov tut",
  "keyboard_shortcuts.unfocus": "odfokusiraj območje za sestavljanje besedila/iskanje",
  "keyboard_shortcuts.up": "premakni se navzgor po seznamu",
  "lightbox.close": "Zapri",
  "lightbox.compress": "Compress image view box",
  "lightbox.expand": "Expand image view box",
  "lightbox.next": "Naslednji",
  "lightbox.previous": "Prejšnji",
  "lists.account.add": "Dodaj na seznam",
  "lists.account.remove": "Odstrani s seznama",
  "lists.delete": "Izbriši seznam",
  "lists.edit": "Uredi seznam",
  "lists.edit.submit": "Spremeni naslov",
  "lists.new.create": "Dodaj seznam",
  "lists.new.title_placeholder": "Nov naslov seznama",
  "lists.replies_policy.followed": "Any followed user",
  "lists.replies_policy.list": "Members of the list",
  "lists.replies_policy.none": "No one",
  "lists.replies_policy.title": "Show replies to:",
  "lists.search": "Išči med ljudmi, katerim sledite",
  "lists.subheading": "Vaši seznami",
  "load_pending": "{count, plural, one {# nov element} other {# novih elementov}}",
  "loading_indicator.label": "Nalaganje...",
  "media_gallery.toggle_visible": "Preklopi vidljivost",
  "missing_indicator.label": "Ni najdeno",
  "missing_indicator.sublabel": "Tega vira ni bilo mogoče najti",
  "mute_modal.duration": "Duration",
  "mute_modal.hide_notifications": "Skrij obvestila tega uporabnika?",
  "mute_modal.indefinite": "Indefinite",
  "navigation_bar.apps": "Mobilne aplikacije",
  "navigation_bar.blocks": "Blokirani uporabniki",
  "navigation_bar.bookmarks": "Bookmarks",
  "navigation_bar.community_timeline": "Lokalna časovnica",
  "navigation_bar.compose": "Sestavi nov tut",
  "navigation_bar.direct": "Neposredna sporočila",
  "navigation_bar.discover": "Odkrijte",
  "navigation_bar.domain_blocks": "Skrite domene",
  "navigation_bar.edit_profile": "Uredi profil",
  "navigation_bar.favourites": "Priljubljeni",
  "navigation_bar.filters": "Utišane besede",
  "navigation_bar.follow_requests": "Prošnje za sledenje",
  "navigation_bar.follows_and_followers": "Sledenja in sledilci",
  "navigation_bar.info": "O tem strežniku",
  "navigation_bar.keyboard_shortcuts": "Hitre tipke",
  "navigation_bar.lists": "Seznami",
  "navigation_bar.logout": "Odjava",
  "navigation_bar.mutes": "Utišani uporabniki",
  "navigation_bar.personal": "Osebno",
  "navigation_bar.pins": "Pripeti tuti",
  "navigation_bar.preferences": "Nastavitve",
  "navigation_bar.public_timeline": "Združena časovnica",
  "navigation_bar.security": "Varnost",
  "notification.favourite": "{name} je vzljubil/a vaš status",
  "notification.follow": "{name} vam sledi",
  "notification.follow_request": "{name} has requested to follow you",
  "notification.mention": "{name} vas je omenil/a",
  "notification.own_poll": "Your poll has ended",
  "notification.poll": "Glasovanje, v katerem ste sodelovali, se je končalo",
  "notification.reblog": "{name} je spodbudil/a vaš status",
  "notification.status": "{name} just posted",
  "notifications.clear": "Počisti obvestila",
  "notifications.clear_confirmation": "Ali ste prepričani, da želite trajno izbrisati vsa vaša obvestila?",
  "notifications.column_settings.alert": "Namizna obvestila",
  "notifications.column_settings.favourite": "Priljubljeni:",
  "notifications.column_settings.filter_bar.advanced": "Prikaži vse kategorije",
  "notifications.column_settings.filter_bar.category": "Vrstica za hitro filtriranje",
  "notifications.column_settings.filter_bar.show": "Pokaži",
  "notifications.column_settings.follow": "Novi sledilci:",
  "notifications.column_settings.follow_request": "New follow requests:",
  "notifications.column_settings.mention": "Omembe:",
  "notifications.column_settings.poll": "Rezultati glasovanja:",
  "notifications.column_settings.push": "Potisna obvestila",
  "notifications.column_settings.reblog": "Spodbude:",
  "notifications.column_settings.show": "Prikaži v stolpcu",
  "notifications.column_settings.sound": "Predvajaj zvok",
  "notifications.column_settings.status": "New toots:",
  "notifications.column_settings.unread_markers.category": "Unread notification markers",
  "notifications.filter.all": "Vse",
  "notifications.filter.boosts": "Spodbude",
  "notifications.filter.favourites": "Priljubljeni",
  "notifications.filter.follows": "Sledi",
  "notifications.filter.mentions": "Omembe",
  "notifications.filter.polls": "Rezultati glasovanj",
  "notifications.filter.statuses": "Updates from people you follow",
  "notifications.grant_permission": "Grant permission.",
  "notifications.group": "{count} obvestil",
  "notifications.mark_as_read": "Mark every notification as read",
  "notifications.permission_denied": "Desktop notifications are unavailable due to previously denied browser permissions request",
  "notifications.permission_denied_alert": "Desktop notifications can't be enabled, as browser permission has been denied before",
  "notifications.permission_required": "Desktop notifications are unavailable because the required permission has not been granted.",
  "notifications_permission_banner.enable": "Enable desktop notifications",
  "notifications_permission_banner.how_to_control": "To receive notifications when Mastodon isn't open, enable desktop notifications. You can control precisely which types of interactions generate desktop notifications through the {icon} button above once they're enabled.",
  "notifications_permission_banner.title": "Never miss a thing",
  "picture_in_picture.restore": "Put it back",
  "poll.closed": "Zaprto",
  "poll.refresh": "Osveži",
  "poll.total_people": "{count, plural, one {# person} other {# people}}",
  "poll.total_votes": "{count, plural,one {# glas} other {# glasov}}",
  "poll.vote": "Glasuj",
  "poll.voted": "You voted for this answer",
  "poll_button.add_poll": "Dodaj anketo",
  "poll_button.remove_poll": "Odstrani anketo",
  "privacy.change": "Prilagodi zasebnost statusa",
  "privacy.direct.long": "Objavi samo omenjenim uporabnikom",
  "privacy.direct.short": "Neposredno",
  "privacy.private.long": "Objavi samo sledilcem",
  "privacy.private.short": "Samo sledilci",
  "privacy.public.long": "Objavi na javne časovnice",
  "privacy.public.short": "Javno",
  "privacy.unlisted.long": "Ne objavi na javne časovnice",
  "privacy.unlisted.short": "Ni prikazano",
  "refresh": "Refresh",
  "regeneration_indicator.label": "Nalaganje…",
  "regeneration_indicator.sublabel": "Vaš domači vir se pripravlja!",
  "relative_time.days": "{number}d",
  "relative_time.hours": "{number}h",
  "relative_time.just_now": "zdaj",
  "relative_time.minutes": "{number}m",
  "relative_time.seconds": "{number}s",
  "relative_time.today": "danes",
  "reply_indicator.cancel": "Prekliči",
  "report.forward": "Posreduj do {target}",
  "report.forward_hint": "Račun je iz drugega strežnika. Pošljem anonimno kopijo poročila tudi na drugi strežnik?",
  "report.hint": "Poročilo bo poslano moderatorjem vašega vozlišča. Spodaj lahko navedete, zakaj prijavljate ta račun:",
  "report.placeholder": "Dodatni komentarji",
  "report.submit": "Pošlji",
  "report.target": "Prijavi {target}",
  "search.placeholder": "Iskanje",
  "search_popout.search_format": "Napredna oblika iskanja",
  "search_popout.tips.full_text": "Enostavno besedilo vrne statuse, ki ste jih napisali, vzljubili, spodbudili ali ste bili v njih omenjeni, kot tudi ujemajoča se uporabniška imena, prikazna imena in ključnike.",
  "search_popout.tips.hashtag": "ključnik",
  "search_popout.tips.status": "stanje",
  "search_popout.tips.text": "Enostavno besedilo vrne ujemajoča se prikazna imena, uporabniška imena in ključnike",
  "search_popout.tips.user": "uporabnik",
  "search_results.accounts": "Ljudje",
  "search_results.hashtags": "Ključniki",
  "search_results.statuses": "Tuti",
  "search_results.statuses_fts_disabled": "Iskanje tutov po njihovi vsebini ni omogočeno na tem strežniku Mastodon.",
  "search_results.total": "{count, number} {count, plural, one {rezultat} other {rezultatov}}",
  "status.admin_account": "Odpri vmesnik za moderiranje za @{name}",
  "status.admin_status": "Odpri status v vmesniku za moderiranje",
  "status.block": "Blokiraj @{name}",
  "status.bookmark": "Bookmark",
  "status.cancel_reblog_private": "Prekini spodbudo",
  "status.cannot_reblog": "Te objave ni mogoče spodbuditi",
  "status.copy": "Kopiraj povezavo do statusa",
  "status.delete": "Izbriši",
  "status.detailed_status": "Podroben pogled pogovora",
  "status.direct": "Neposredno sporočilo @{name}",
  "status.embed": "Vgradi",
  "status.favourite": "Priljubljen",
  "status.filtered": "Filtrirano",
  "status.load_more": "Naloži več",
  "status.local_only": "This post is only visible by other users of your instance",
  "status.media_hidden": "Mediji so skriti",
  "status.mention": "Omeni @{name}",
  "status.more": "Več",
  "status.mute": "Utišaj @{name}",
  "status.mute_conversation": "Utišaj pogovor",
  "status.open": "Razširi ta status",
  "status.pin": "Pripni na profil",
  "status.pinned": "Pripeti tut",
  "status.read_more": "Preberi več",
  "status.reblog": "Spodbudi",
  "status.reblog_private": "Spodbudi izvirnemu občinstvu",
  "status.reblogged_by": "{name} spodbuja",
  "status.reblogs.empty": "Nihče še ni spodbudil tega tuta. Ko se bo to zgodilo, se bodo pojavili tukaj.",
  "status.redraft": "Izbriši in preoblikuj",
  "status.remove_bookmark": "Remove bookmark",
  "status.reply": "Odgovori",
  "status.replyAll": "Odgovori na objavo",
  "status.report": "Prijavi @{name}",
  "status.sensitive_warning": "Občutljiva vsebina",
  "status.share": "Deli",
  "status.show_less": "Prikaži manj",
  "status.show_less_all": "Prikaži manj za vse",
  "status.show_more": "Prikaži več",
  "status.show_more_all": "Prikaži več za vse",
  "status.show_thread": "Prikaži objavo",
  "status.uncached_media_warning": "Not available",
  "status.unmute_conversation": "Odtišaj pogovor",
  "status.unpin": "Odpni iz profila",
  "suggestions.dismiss": "Zavrni predlog",
  "suggestions.header": "Morda bi vas zanimalo…",
  "tabs_bar.federated_timeline": "Združeno",
  "tabs_bar.home": "Domov",
  "tabs_bar.local_timeline": "Lokalno",
  "tabs_bar.notifications": "Obvestila",
  "tabs_bar.search": "Iskanje",
  "time_remaining.days": "{number, plural, one {# dan} other {# dni}} je ostalo",
  "time_remaining.hours": "{number, plural, one {# ura} other {# ur}} je ostalo",
  "time_remaining.minutes": "{number, plural, one {# minuta} other {# minut}} je ostalo",
  "time_remaining.moments": "Preostali trenutki",
  "time_remaining.seconds": "{number, plural, one {# sekunda} other {# sekund}} je ostalo",
  "timeline_hint.remote_resource_not_displayed": "{resource} from other servers are not displayed.",
  "timeline_hint.resources.followers": "Followers",
  "timeline_hint.resources.follows": "Follows",
  "timeline_hint.resources.statuses": "Older toots",
  "trends.counter_by_accounts": "{count, plural, one {{counter} person} other {{counter} people}} talking",
  "trends.trending_now": "Trending now",
  "ui.beforeunload": "Vaš osnutek bo izgubljen, če zapustite Mastodona.",
  "units.short.billion": "{count}B",
  "units.short.million": "{count}M",
  "units.short.thousand": "{count}K",
  "upload_area.title": "Za pošiljanje povlecite in spustite",
  "upload_button.label": "Dodaj medije",
  "upload_error.limit": "Omejitev prenosa datoteke je presežena.",
  "upload_error.poll": "Prenos datoteke z anketami ni dovoljen.",
  "upload_form.audio_description": "Describe for people with hearing loss",
  "upload_form.description": "Opišite za slabovidne",
  "upload_form.edit": "Edit",
  "upload_form.thumbnail": "Change thumbnail",
  "upload_form.undo": "Izbriši",
  "upload_form.video_description": "Describe for people with hearing loss or visual impairment",
  "upload_modal.analyzing_picture": "Analyzing picture…",
  "upload_modal.apply": "Apply",
  "upload_modal.choose_image": "Choose image",
  "upload_modal.description_placeholder": "Pri Jakcu bom vzel šest čudežnih fig",
  "upload_modal.detect_text": "Detect text from picture",
  "upload_modal.edit_media": "Edit media",
  "upload_modal.hint": "Click or drag the circle on the preview to choose the focal point which will always be in view on all thumbnails.",
  "upload_modal.preparing_ocr": "Preparing OCR…",
  "upload_modal.preview_label": "Preview ({ratio})",
  "upload_progress.label": "Pošiljanje...",
  "video.close": "Zapri video",
  "video.download": "Download file",
  "video.exit_fullscreen": "Izhod iz celozaslonskega načina",
  "video.expand": "Razširi video",
  "video.fullscreen": "Celozaslonski način",
  "video.hide": "Skrij video",
  "video.mute": "Utišaj zvok",
  "video.pause": "Premor",
  "video.play": "Predvajaj",
  "video.unmute": "Vklopi zvok"
}<|MERGE_RESOLUTION|>--- conflicted
+++ resolved
@@ -176,17 +176,14 @@
   "error.unexpected_crash.next_steps_addons": "Try disabling them and refreshing the page. If that does not help, you may still be able to use Mastodon through a different browser or native app.",
   "errors.unexpected_crash.copy_stacktrace": "Copy stacktrace to clipboard",
   "errors.unexpected_crash.report_issue": "Report issue",
-<<<<<<< HEAD
   "federation.change": "Adjust status federation",
   "federation.federated.long": "Allow toot to reach other instances",
   "federation.federated.short": "Federated",
   "federation.local_only.long": "Restrict this toot only to my instance",
   "federation.local_only.short": "Local-only",
-=======
   "follow_recommendations.done": "Done",
   "follow_recommendations.heading": "Follow people you'd like to see posts from! Here are some suggestions.",
   "follow_recommendations.lead": "Posts from people you follow will show up in chronological order on your home feed. Don't be afraid to make mistakes, you can unfollow people just as easily any time!",
->>>>>>> 9b18914c
   "follow_request.authorize": "Overi",
   "follow_request.reject": "Zavrni",
   "follow_requests.unlocked_explanation": "Even though your account is not locked, the {domain} staff thought you might want to review follow requests from these accounts manually.",
