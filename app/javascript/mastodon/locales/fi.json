--- conflicted
+++ resolved
@@ -176,17 +176,14 @@
   "error.unexpected_crash.next_steps_addons": "Yritä poistaa ne käytöstä ja päivittää sivu. Jos se ei auta, voit silti käyttää Mastodonia eri selaimen tai sovelluksen kautta.",
   "errors.unexpected_crash.copy_stacktrace": "Kopioi stacktrace leikepöydälle",
   "errors.unexpected_crash.report_issue": "Ilmoita ongelmasta",
-<<<<<<< HEAD
   "federation.change": "Adjust status federation",
   "federation.federated.long": "Allow toot to reach other instances",
   "federation.federated.short": "Federated",
   "federation.local_only.long": "Restrict this toot only to my instance",
   "federation.local_only.short": "Local-only",
-=======
   "follow_recommendations.done": "Valmis",
   "follow_recommendations.heading": "Seuraa ihmisiä, joilta haluaisit nähdä viestejä! Tässä on muutamia ehdotuksia.",
   "follow_recommendations.lead": "Viestit seuraamiltasi henkilöiltä näkyvät aikajärjestyksessä kotinäytön syötteessä. Älä pelkää seurata vahingossa, voit lopettaa seuraaminen yhtä helposti milloin tahansa!",
->>>>>>> 9b18914c
   "follow_request.authorize": "Valtuuta",
   "follow_request.reject": "Hylkää",
   "follow_requests.unlocked_explanation": "Vaikka tilisi ei ole lukittu, {domain} ylläpitäjien mielestä haluat tarkistaa näiden tilien seurauspyynnöt manuaalisesti.",
