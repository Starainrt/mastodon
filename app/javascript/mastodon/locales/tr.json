{
  "account.add_or_remove_from_list": "Listelere ekle veya kaldır",
  "account.badges.bot": "Bot",
  "account.block": "Engelle @{name}",
  "account.block_domain": "{domain} alanından her şeyi gizle",
  "account.blocked": "Engellenmiş",
  "account.direct": "Mesaj gönder : @{name}",
  "account.domain_blocked": "Alan adı gizlendi",
  "account.edit_profile": "Profili düzenle",
  "account.endorse": "Profildeki özellik",
  "account.follow": "Takip et",
  "account.followers": "Takipçiler",
  "account.followers.empty": "Henüz kimse bu kullanıcıyı takip etmiyor.",
  "account.follows": "Takip ettikleri",
  "account.follows.empty": "Bu kullanıcı henüz kimseyi takip etmiyor.",
  "account.follows_you": "Seni takip ediyor",
  "account.hide_reblogs": "@{name} kişisinden boost'ları gizle",
  "account.link_verified_on": "Bu bağlantının mülkiyeti {date} tarihinde kontrol edildi",
  "account.locked_info": "Bu hesabın gizlilik durumu kilitli olarak ayarlanmış. Sahibi, onu kimin takip edebileceğini elle inceler.",
  "account.media": "Medya",
  "account.mention": "@{name} kullanıcısından bahset",
  "account.moved_to": "{name} şuraya taşındı:",
  "account.mute": "@{name} kullanıcısını sessize al",
  "account.mute_notifications": "@{name} kullanıcısının bildirimlerini kapat",
  "account.muted": "Sesi kısık",
  "account.posts": "Gönderiler",
  "account.posts_with_replies": "Gönderiler ve yanıtlar",
  "account.report": "@{name} kullanıcısını bildir",
  "account.requested": "Onay bekliyor. Takip isteğini iptal etmek için tıklayın",
  "account.share": "@{name} kullanıcısının profilini paylaş",
  "account.show_reblogs": "@{name} kullanıcısından boostları göster",
  "account.unblock": "Engeli kaldır @{name}",
  "account.unblock_domain": "{domain} göster",
  "account.unendorse": "Profilde özellik yok",
  "account.unfollow": "Takipten vazgeç",
  "account.unmute": "Sesi aç : @{name}",
  "account.unmute_notifications": "@{name} kullanıcısından bildirimleri aç",
  "alert.unexpected.message": "Beklenmedik bir hata oluştu.",
  "alert.unexpected.title": "Hay aksi!",
  "boost_modal.combo": "Bir dahaki sefere {combo} tuşuna basabilirsiniz",
  "bundle_column_error.body": "Bu bileşen yüklenirken bir şeyler ters gitti.",
  "bundle_column_error.retry": "Tekrar deneyin",
  "bundle_column_error.title": "Ağ hatası",
  "bundle_modal_error.close": "Kapat",
  "bundle_modal_error.message": "Bu bileşen yüklenirken bir şeyler ters gitti.",
  "bundle_modal_error.retry": "Tekrar deneyin",
  "column.blocks": "Engellenen kullanıcılar",
  "column.community": "Yerel zaman tüneli",
  "column.direct": "Doğrudan mesajlar",
  "column.domain_blocks": "Gizli alan adları",
  "column.favourites": "Favoriler",
  "column.follow_requests": "Takip istekleri",
  "column.home": "Anasayfa",
  "column.lists": "Listeler",
  "column.mutes": "Susturulmuş kullanıcılar",
  "column.notifications": "Bildirimler",
  "column.pins": "Sabitlenmiş gönderi",
  "column.public": "Federe zaman tüneli",
  "column_back_button.label": "Geri",
  "column_header.hide_settings": "Ayarları gizle",
  "column_header.moveLeft_settings": "Sütunu sola taşı",
  "column_header.moveRight_settings": "Sütunu sağa taşı",
  "column_header.pin": "Sabitle",
  "column_header.show_settings": "Ayarları göster",
  "column_header.unpin": "Sabitlemeyi kaldır",
  "column_subheading.settings": "Ayarlar",
  "community.column_settings.media_only": "Sadece medya",
  "compose_form.direct_message_warning": "Bu gönderi sadece belirtilen kullanıcılara gönderilecektir.",
  "compose_form.direct_message_warning_learn_more": "Daha fazla bilgi edinin",
  "compose_form.hashtag_warning": "Bu paylaşım liste dışı olduğu için hiç bir hashtag'de yer almayacak. Sadece herkese açık gönderiler hashtaglerde bulunabilir.",
  "compose_form.lock_disclaimer": "Hesabınız {locked} değil. Sadece takipçilerle paylaştığınız gönderileri görebilmek için sizi herhangi bir kullanıcı takip edebilir.",
  "compose_form.lock_disclaimer.lock": "kilitli",
  "compose_form.placeholder": "Aklınızdan ne geçiyor?",
  "compose_form.poll.add_option": "Bir seçenek ekleyin",
  "compose_form.poll.duration": "Anket süresi",
  "compose_form.poll.option_placeholder": "Seçim {number}",
  "compose_form.poll.remove_option": "Bu seçimi kaldır",
  "compose_form.publish": "Gönder",
  "compose_form.publish_loud": "{publish}!",
  "compose_form.sensitive.marked": "Medya hassas olarak işaretlendi",
  "compose_form.sensitive.unmarked": "Medya hassas olarak işaretlenmemiş",
  "compose_form.spoiler.marked": "Metin uyarının arkasına gizlenir",
  "compose_form.spoiler.unmarked": "Metin gizli değil",
  "compose_form.spoiler_placeholder": "İçerik uyarısı",
  "confirmation_modal.cancel": "İptal",
  "confirmations.block.block_and_report": "Engelle & Bildir",
  "confirmations.block.confirm": "Engelle",
  "confirmations.block.message": "{name} kullanıcısını engellemek istiyor musunuz?",
  "confirmations.delete.confirm": "Sil",
  "confirmations.delete.message": "Bu gönderiyi silmek istiyor musunuz?",
  "confirmations.delete_list.confirm": "Sil",
  "confirmations.delete_list.message": "Bu listeyi kalıcı olarak silmek istediğinize emin misiniz?",
  "confirmations.domain_block.confirm": "Alan adının tamamını gizle",
  "confirmations.domain_block.message": "tüm {domain} alan adını engellemek istediğinizden emin misiniz? Genellikle birkaç hedefli engel ve susturma işi görür ve tercih edilir.",
  "confirmations.mute.confirm": "Sessize al",
  "confirmations.mute.message": "{name} kullanıcısını sessize almak istiyor musunuz?",
  "confirmations.redraft.confirm": "Sil ve yeniden tasarla",
  "confirmations.redraft.message": "Bu durumu silip tekrar taslaklaştırmak istediğinizden emin misiniz? Tüm cevapları, boostları ve favorileri kaybedeceksiniz.",
  "confirmations.reply.confirm": "Yanıtla",
  "confirmations.reply.message": "Şimdi yanıtlarken o an oluşturduğunuz mesajın üzerine yazılır. Devam etmek istediğinize emin misiniz?",
  "confirmations.unfollow.confirm": "Takibi kaldır",
  "confirmations.unfollow.message": "{name}'yi takipten çıkarmak istediğinizden emin misiniz?",
  "embed.instructions": "Aşağıdaki kodu kopyalayarak bu durumu sitenize gömün.",
  "embed.preview": "İşte nasıl görüneceği:",
  "emoji_button.activity": "Aktivite",
  "emoji_button.custom": "Özel",
  "emoji_button.flags": "Bayraklar",
  "emoji_button.food": "Yiyecek ve İçecek",
  "emoji_button.label": "Emoji ekle",
  "emoji_button.nature": "Doğa",
  "emoji_button.not_found": "İfade yok!! (╯°□°）╯︵ ┻━┻",
  "emoji_button.objects": "Nesneler",
  "emoji_button.people": "İnsanlar",
  "emoji_button.recent": "Sık kullanılan",
  "emoji_button.search": "Ara...",
  "emoji_button.search_results": "Arama sonuçları",
  "emoji_button.symbols": "Semboller",
  "emoji_button.travel": "Seyahat ve Yerler",
  "empty_column.account_timeline": "Burada hiç gönderi yok!",
  "empty_column.account_unavailable": "Profile unavailable",
  "empty_column.blocks": "Henüz bir kullanıcıyı engellemediniz.",
  "empty_column.community": "Yerel zaman çizelgesi boş. Daha fazla eğlence için herkese açık bir gönderi paylaşın!",
  "empty_column.direct": "Henüz doğrudan mesajınız yok. Bir tane gönderdiğinizde veya aldığınızda burada görünecektir.",
  "empty_column.domain_blocks": "Henüz hiçbir gizli alan adı yok.",
  "empty_column.favourited_statuses": "Hiç favori gönderiminiz yok. Bir tane olursa burada görünecek.",
  "empty_column.favourites": "Kimse bu gönderiyi favorilerine eklememiş. Biri eklerse burada görünecek.",
  "empty_column.follow_requests": "Hiç takip isteğiniz yok. Bir tane aldığınızda burada görünecek.",
  "empty_column.hashtag": "Henüz bu hashtag’e sahip hiçbir gönderi yok.",
  "empty_column.home": "Henüz kimseyi takip etmiyorsunuz. {public} ziyaret edebilir veya arama kısmını kullanarak diğer kullanıcılarla iletişime geçebilirsiniz.",
  "empty_column.home.public_timeline": "herkese açık zaman tüneli",
  "empty_column.list": "Bu listede henüz hiçbir şey yok.",
  "empty_column.lists": "Henüz hiç listeniz yok. Bir tane oluşturduğunuzda burada görünecek.",
  "empty_column.mutes": "Henüz hiçbir kullanıcıyı sessize almadınız.",
  "empty_column.notifications": "Henüz hiçbir bildiriminiz yok. Diğer insanlarla sobhet edebilmek için etkileşime geçebilirsiniz.",
<<<<<<< HEAD
  "empty_column.public": "Burada hiçbir gönderi yok! Herkese açık bir şeyler yazın, veya diğer sunucudaki insanları takip ederek bu alanın dolmasını sağlayın",
  "federation.change": "Adjust status federation",
  "federation.federated.long": "Allow toot to reach other instances",
  "federation.federated.short": "Federated",
  "federation.local_only.long": "Restrict this toot only to my instance",
  "federation.local_only.short": "Local-only",
=======
  "empty_column.public": "Burada hiçbir şey yok! Herkese açık bir şeyler yazın veya burayı doldurmak için diğer sunuculardaki kullanıcıları takip edin",
>>>>>>> 6afab258
  "follow_request.authorize": "Yetkilendir",
  "follow_request.reject": "Reddet",
  "getting_started.developers": "Geliştiriciler",
  "getting_started.directory": "Profil dizini",
  "getting_started.documentation": "Belgeler",
  "getting_started.heading": "Başlangıç",
  "getting_started.invite": "İnsanları davet edin",
  "getting_started.open_source_notice": "Mastodon açık kaynaklı bir yazılımdır. Github {github}. {apps} üzerinden katkıda bulunabilir, hata raporlayabilirsiniz.",
  "getting_started.security": "Güvenlik",
  "getting_started.terms": "Hizmet koşulları",
  "hashtag.column_header.tag_mode.all": "ve {additional}",
  "hashtag.column_header.tag_mode.any": "ya da {additional}",
  "hashtag.column_header.tag_mode.none": "{additional} olmadan",
  "hashtag.column_settings.select.no_options_message": "Hiç öneri bulunamadı",
  "hashtag.column_settings.select.placeholder": "Hashtagler girin…",
  "hashtag.column_settings.tag_mode.all": "Bunların hepsi",
  "hashtag.column_settings.tag_mode.any": "Bunların hiçbiri",
  "hashtag.column_settings.tag_mode.none": "Bunların hiçbiri",
  "hashtag.column_settings.tag_toggle": "Bu sütundaki ek etiketleri içer",
  "home.column_settings.basic": "Temel",
  "home.column_settings.show_reblogs": "Boost edilenleri göster",
  "home.column_settings.show_replies": "Cevapları göster",
  "intervals.full.days": "{number, plural, one {# day} other {# days}}",
  "intervals.full.hours": "{number, plural, one {# hour} other {# hours}}",
  "intervals.full.minutes": "{number, plural, one {# minute} other {# minutes}}",
  "introduction.federation.action": "İleri",
  "introduction.federation.federated.headline": "Birleşik",
  "introduction.federation.federated.text": "Diğer dosya sunucularından gelen genel gönderiler, birleşik zaman çizelgesinde görünecektir.",
  "introduction.federation.home.headline": "Ana sayfa",
  "introduction.federation.home.text": "Posts from people you follow will appear in your home feed. You can follow anyone on any server!",
  "introduction.federation.local.headline": "Yerel",
  "introduction.federation.local.text": "Aynı sunucudaki kişilerin gönderileri yerel zaman tünelinde gözükecektir.",
  "introduction.interactions.action": "Öğreticiyi bitirin!",
  "introduction.interactions.favourite.headline": "Favori",
  "introduction.interactions.favourite.text": "Bir gönderiyi favorilerinize alarak sonrası için saklayabilirsiniz ve yazara gönderiyi beğendiğinizi söyleyebilirsiniz.",
  "introduction.interactions.reblog.headline": "Boost",
  "introduction.interactions.reblog.text": "Başkalarının gönderilerini boostlayarak kendi takipçilerinizle paylaşabillirsiniz.",
  "introduction.interactions.reply.headline": "Yanıt",
  "introduction.interactions.reply.text": "Başkalarının gönderilerini ve kendi gönderilerinizi yanıtlayabilirsiniz. Bir konuşmada zincirli bir şekilde olacaklardır.",
  "introduction.welcome.action": "Hadi gidelim!",
  "introduction.welcome.headline": "İlk adımlar",
  "introduction.welcome.text": "Krallığa hoş geldiniz! Az sonra, geniş bir sunucu yelpazesinde mesaj gönderip arkadaşlarınızla konuşabileceksiniz. Ama bu sunucu, {domain}, özel (profilinizi barındırır, bu yüzden adresini hatırlayın).",
  "keyboard_shortcuts.back": "geriye gitmek için",
  "keyboard_shortcuts.blocked": "engelli kullanıcılar listesini açmak için",
  "keyboard_shortcuts.boost": "boostlamak için",
  "keyboard_shortcuts.column": "sütunlardan birindeki duruma odaklanmak için",
  "keyboard_shortcuts.compose": "yazma alanına odaklanmak için",
  "keyboard_shortcuts.description": "Açıklama",
  "keyboard_shortcuts.direct": "direkt mesajlar sütununu açmak için",
  "keyboard_shortcuts.down": "listede aşağıya inmek için",
  "keyboard_shortcuts.enter": "durumu açmak için",
  "keyboard_shortcuts.favourite": "favorilere eklemek için",
  "keyboard_shortcuts.favourites": "favoriler listesini açmak için",
  "keyboard_shortcuts.federated": "federe edilmiş zaman tünelini açmak için",
  "keyboard_shortcuts.heading": "Klavye kısayolları",
  "keyboard_shortcuts.home": "ana sayfa zaman çizelgesini açmak için",
  "keyboard_shortcuts.hotkey": "Kısatuş",
  "keyboard_shortcuts.legend": "bu efsaneyi görüntülemek için",
  "keyboard_shortcuts.local": "yerel zaman tünelini açmak için",
  "keyboard_shortcuts.mention": "yazardan bahsetmek için",
  "keyboard_shortcuts.muted": "susturulmuş kullanıcı listesini açmak için",
  "keyboard_shortcuts.my_profile": "profilinizi açmak için",
  "keyboard_shortcuts.notifications": "bildirimler sütununu açmak için",
  "keyboard_shortcuts.pinned": "sabitlenmiş gönderiler listesini açmak için",
  "keyboard_shortcuts.profile": "yazarın profilini açmak için",
  "keyboard_shortcuts.reply": "cevaplamak için",
  "keyboard_shortcuts.requests": "takip istekleri listesini açmak için",
  "keyboard_shortcuts.search": "aramaya odaklanmak için",
  "keyboard_shortcuts.start": "\"başlayın\" sütununu açmak için",
  "keyboard_shortcuts.toggle_hidden": "CW'den önceki yazıyı göstermek/gizlemek için",
  "keyboard_shortcuts.toot": "yeni bir gönderiye başlamak için",
  "keyboard_shortcuts.unfocus": "aramada bir gönderiye odaklanmamak için",
  "keyboard_shortcuts.up": "listede yukarıya çıkmak için",
  "lightbox.close": "Kapat",
  "lightbox.next": "Sonraki",
  "lightbox.previous": "Önceli",
  "lists.account.add": "Listeye ekle",
  "lists.account.remove": "Listeden kaldır",
  "lists.delete": "Listeyi sil",
  "lists.edit": "listeyi düzenle",
  "lists.edit.submit": "Başlığı değiştir",
  "lists.new.create": "Liste ekle",
  "lists.new.title_placeholder": "Yeni liste başlığı",
  "lists.search": "Takip ettiğiniz kişiler arasından arayın",
  "lists.subheading": "Listeleriniz",
  "loading_indicator.label": "Yükleniyor...",
  "media_gallery.toggle_visible": "Görünürlüğü değiştir",
  "missing_indicator.label": "Bulunamadı",
  "missing_indicator.sublabel": "Bu kaynak bulunamadı",
  "mute_modal.hide_notifications": "Bu kullanıcıdan bildirimler gizlensin mı?",
  "navigation_bar.apps": "Mobil uygulamalar",
  "navigation_bar.blocks": "Engellenen kullanıcılar",
  "navigation_bar.community_timeline": "Yerel zaman tüneli",
  "navigation_bar.compose": "Yeni bir gönderi yazın",
  "navigation_bar.direct": "Direkt Mesajlar",
  "navigation_bar.discover": "Keşfet",
  "navigation_bar.domain_blocks": "Gizli alan adları",
  "navigation_bar.edit_profile": "Profili düzenle",
  "navigation_bar.favourites": "Favoriler",
  "navigation_bar.filters": "Susturulmuş kelimeler",
  "navigation_bar.follow_requests": "Takip istekleri",
  "navigation_bar.info": "Genişletilmiş bilgi",
  "navigation_bar.keyboard_shortcuts": "Klavye kısayolları",
  "navigation_bar.lists": "Listeler",
  "navigation_bar.logout": "Çıkış",
  "navigation_bar.mutes": "Sessize alınmış kullanıcılar",
  "navigation_bar.personal": "Kişisel",
  "navigation_bar.pins": "Sabitlenmiş gönderiler",
  "navigation_bar.preferences": "Tercihler",
  "navigation_bar.public_timeline": "Federe zaman tüneli",
  "navigation_bar.security": "Güvenlik",
  "notification.favourite": "{name} senin durumunu favorilere ekledi",
  "notification.follow": "{name} seni takip ediyor",
  "notification.mention": "{name} mentioned you",
  "notification.poll": "Oy verdiğiniz bir anket bitti",
  "notification.reblog": "{name} senin durumunu boost etti",
  "notifications.clear": "Bildirimleri temizle",
  "notifications.clear_confirmation": "Tüm bildirimlerinizi kalıcı olarak temizlemek ister misiniz?",
  "notifications.column_settings.alert": "Masaüstü bildirimleri",
  "notifications.column_settings.favourite": "Favoriler:",
  "notifications.column_settings.filter_bar.advanced": "Tüm kategorileri göster",
  "notifications.column_settings.filter_bar.category": "Hızlı filtre çubuğu",
  "notifications.column_settings.filter_bar.show": "Göster",
  "notifications.column_settings.follow": "Yeni takipçiler:",
  "notifications.column_settings.mention": "Bahsedilenler:",
  "notifications.column_settings.poll": "Anket sonuçları:",
  "notifications.column_settings.push": "Push bildirimleri",
  "notifications.column_settings.reblog": "Boostlar:",
  "notifications.column_settings.show": "Bildirimlerde göster",
  "notifications.column_settings.sound": "Ses çal",
  "notifications.filter.all": "Tümü",
  "notifications.filter.boosts": "Boostlar",
  "notifications.filter.favourites": "Favoriler",
  "notifications.filter.follows": "Takip edilenler",
  "notifications.filter.mentions": "Bahsetmeler",
  "notifications.filter.polls": "Anket sonuçları",
  "notifications.group": "{count} bildirim",
  "poll.closed": "Kapandı",
  "poll.refresh": "Yenile",
  "poll.total_votes": "{count, plural, one {# vote} other {# votes}}",
  "poll.vote": "Oy ver",
  "poll_button.add_poll": "Bir anket ekleyin",
  "poll_button.remove_poll": "Anket kaldır",
  "privacy.change": "Gönderi gizliliğini ayarla",
  "privacy.direct.long": "Sadece bahsedilen kişilere gönder",
  "privacy.direct.short": "Direkt",
  "privacy.private.long": "Sadece takipçilerime gönder",
  "privacy.private.short": "Sadece takipçiler",
  "privacy.public.long": "Herkese açık zaman tüneline gönder",
  "privacy.public.short": "Herkese açık",
  "privacy.unlisted.long": "Herkese açık zaman tüneline gönderme",
  "privacy.unlisted.short": "Listelenmemiş",
  "regeneration_indicator.label": "Yükleniyor…",
  "regeneration_indicator.sublabel": "Ev akışınız hazırlanıyor!",
  "relative_time.days": "{number}g",
  "relative_time.hours": "{number}s",
  "relative_time.just_now": "şimdi",
  "relative_time.minutes": "{number}dk",
  "relative_time.seconds": "{number}sn",
  "reply_indicator.cancel": "İptal",
  "report.forward": "Şu kişiye ilet : {target}",
  "report.forward_hint": "Bu hesap başka bir sunucudan. Anonimleştirilmiş bir rapor oraya da gönderilsin mi?",
  "report.hint": "Bu rapor sunucu moderatörlerine gönderilecek. Bu hesabı neden bildirdiğiniz hakkında bilgi verebirsiniz:",
  "report.placeholder": "Ek yorumlar",
  "report.submit": "Gönder",
  "report.target": "Raporlama",
  "search.placeholder": "Ara",
  "search_popout.search_format": "Gelişmiş arama formatı",
  "search_popout.tips.full_text": "Simple text returns statuses you have written, favourited, boosted, or have been mentioned in, as well as matching usernames, display names, and hashtags.",
  "search_popout.tips.hashtag": "hashtag",
  "search_popout.tips.status": "durum",
  "search_popout.tips.text": "Simple text returns matching display names, usernames and hashtags",
  "search_popout.tips.user": "kullanıcı",
  "search_results.accounts": "İnsanlar",
  "search_results.hashtags": "Hashtagler",
  "search_results.statuses": "Gönderiler",
  "search_results.total": "{count, number} {count, plural, one {sonuç} other {sonuçlar}}",
  "status.admin_account": "@{name} için denetim arayüzünü açın",
  "status.admin_status": "Denetim arayüzünde bu durumu açın",
  "status.block": "Engelle : @{name}",
  "status.cancel_reblog_private": "Boost'u geri al",
  "status.cannot_reblog": "Bu gönderi boost edilemez",
  "status.copy": "Bağlantı durumunu kopyala",
  "status.delete": "Sil",
  "status.detailed_status": "Detaylı yazışma dökümü",
  "status.direct": "@{name}'e gönder",
  "status.embed": "Gömülü",
  "status.favourite": "Favorilere ekle",
  "status.filtered": "Filtrelenmiş",
  "status.load_more": "Daha fazla",
  "status.local_only": "This post is only visible by other users of your instance",
  "status.media_hidden": "Gizli görsel",
  "status.mention": "Bahset : @{name}",
  "status.more": "Daha fazla",
  "status.mute": "Sustur : @{name}",
  "status.mute_conversation": "Yazışmayı sustur",
  "status.open": "Bu gönderiyi genişlet",
  "status.pin": "Profile sabitle",
  "status.pinned": "Sabitlenmiş gönderi",
  "status.read_more": "Daha dazla oku",
  "status.reblog": "Boostla",
  "status.reblog_private": "Boost to original audience",
  "status.reblogged_by": "{name} boost etti",
  "status.reblogs.empty": "Kimse bu gönderiyi boostlamadı. Biri yaptığında burada gözükecek.",
  "status.redraft": "Sil & tekrar taslakla",
  "status.reply": "Cevapla",
  "status.replyAll": "Konuşmayı cevapla",
  "status.report": "@{name}'i raporla",
  "status.sensitive_toggle": "Görmek için tıklayınız",
  "status.sensitive_warning": "Hassas içerik",
  "status.share": "Paylaş",
  "status.show_less": "Daha az göster",
  "status.show_less_all": "Hepsi için daha az göster",
  "status.show_more": "Daha fazla göster",
  "status.show_more_all": "Hepsi için daha fazla göster",
  "status.show_thread": "Başlığı göster",
  "status.unmute_conversation": "Unmute conversation",
  "status.unpin": "Profilden sabitlemeyi kaldır",
  "suggestions.dismiss": "Öneriyi görmezden gel",
  "suggestions.header": "Şuna ilgi duyuyor olabilirsiniz…",
  "tabs_bar.federated_timeline": "Federe",
  "tabs_bar.home": "Ana sayfa",
  "tabs_bar.local_timeline": "Yerel",
  "tabs_bar.notifications": "Bildirimler",
  "tabs_bar.search": "Ara",
  "time_remaining.days": "{number, plural, one {# day} other {# days}} left",
  "time_remaining.hours": "{number, plural, one {# hour} other {# hours}} left",
  "time_remaining.minutes": "{number, plural, one {# minute} other {# minutes}} left",
  "time_remaining.moments": "Moments remaining",
  "time_remaining.seconds": "{number, plural, one {# second} other {# seconds}} left",
  "trends.count_by_accounts": "{count} {rawCount, plural, one {person} other {people}} talking",
  "ui.beforeunload": "Mastodon'dan ayrılırsanız taslağınız kaybolacak.",
  "upload_area.title": "Karşıya yükleme için sürükle bırak yapınız",
  "upload_button.label": "Görsel ekle",
  "upload_error.limit": "Dosya yükleme sınırı aşıldı.",
  "upload_error.poll": "Anketlerde dosya yüklemesine izin verilmez.",
  "upload_form.description": "Describe for the visually impaired",
  "upload_form.focus": "Kırp",
  "upload_form.undo": "Geri al",
  "upload_progress.label": "Yükleniyor...",
  "video.close": "Videoyu kapat",
  "video.exit_fullscreen": "Tam ekrandan çık",
  "video.expand": "Videoyu genişlet",
  "video.fullscreen": "Tam ekran",
  "video.hide": "Videoyu gizle",
  "video.mute": "Sesi kıs",
  "video.pause": "Duraklat",
  "video.play": "Oynat",
  "video.unmute": "Sesi aç"
}<|MERGE_RESOLUTION|>--- conflicted
+++ resolved
@@ -132,16 +132,12 @@
   "empty_column.lists": "Henüz hiç listeniz yok. Bir tane oluşturduğunuzda burada görünecek.",
   "empty_column.mutes": "Henüz hiçbir kullanıcıyı sessize almadınız.",
   "empty_column.notifications": "Henüz hiçbir bildiriminiz yok. Diğer insanlarla sobhet edebilmek için etkileşime geçebilirsiniz.",
-<<<<<<< HEAD
-  "empty_column.public": "Burada hiçbir gönderi yok! Herkese açık bir şeyler yazın, veya diğer sunucudaki insanları takip ederek bu alanın dolmasını sağlayın",
+  "empty_column.public": "Burada hiçbir şey yok! Herkese açık bir şeyler yazın veya burayı doldurmak için diğer sunuculardaki kullanıcıları takip edin",
   "federation.change": "Adjust status federation",
   "federation.federated.long": "Allow toot to reach other instances",
   "federation.federated.short": "Federated",
   "federation.local_only.long": "Restrict this toot only to my instance",
   "federation.local_only.short": "Local-only",
-=======
-  "empty_column.public": "Burada hiçbir şey yok! Herkese açık bir şeyler yazın veya burayı doldurmak için diğer sunuculardaki kullanıcıları takip edin",
->>>>>>> 6afab258
   "follow_request.authorize": "Yetkilendir",
   "follow_request.reject": "Reddet",
   "getting_started.developers": "Geliştiriciler",
