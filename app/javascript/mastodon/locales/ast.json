{
  "account.add_or_remove_from_list": "Add or Remove from lists",
  "account.badges.bot": "Robó",
  "account.badges.group": "Grupu",
  "account.block": "Bloquiar a @{name}",
  "account.block_domain": "Anubrir tolo de {domain}",
  "account.blocked": "Blocked",
  "account.cancel_follow_request": "Encaboxar la solicitú de siguimientu",
  "account.direct": "Unviar un mensaxe direutu a @{name}",
  "account.domain_blocked": "Dominiu anubríu",
  "account.edit_profile": "Editar el perfil",
  "account.endorse": "Destacar nel perfil",
  "account.follow": "Siguir",
  "account.followers": "Siguidores",
  "account.followers.empty": "Naide sigue a esti usuariu entá.",
  "account.follows": "Follows",
  "account.follows.empty": "Esti usuariu entá nun sigue a naide.",
  "account.follows_you": "Síguete",
  "account.hide_reblogs": "Anubrir les comparticiones de @{name}",
  "account.last_status": "Last active",
  "account.link_verified_on": "Ownership of this link was checked on {date}",
  "account.locked_info": "This account privacy status is set to locked. The owner manually reviews who can follow them.",
  "account.media": "Media",
  "account.mention": "Mentar a @{name}",
  "account.moved_to": "{name} mudóse a:",
  "account.mute": "Silenciar a @{name}",
  "account.mute_notifications": "Mute notifications from @{name}",
  "account.muted": "Muted",
  "account.never_active": "Enxamás",
  "account.posts": "Barritos",
  "account.posts_with_replies": "Barritos y rempuestes",
  "account.report": "Report @{name}",
  "account.requested": "Esperando pola aprobación. Calca pa encaboxar la solicitú de siguimientu",
  "account.share": "Share @{name}'s profile",
  "account.show_reblogs": "Amosar les comparticiones de @{name}",
  "account.unblock": "Desbloquiar a @{name}",
  "account.unblock_domain": "Amosar {domain}",
  "account.unendorse": "Nun destacar nel perfil",
  "account.unfollow": "Dexar de siguir",
  "account.unmute": "Unmute @{name}",
  "account.unmute_notifications": "Unmute notifications from @{name}",
  "alert.rate_limited.message": "Please retry after {retry_time, time, medium}.",
  "alert.rate_limited.title": "Rate limited",
  "alert.unexpected.message": "Asocedió un fallu inesperáu.",
  "alert.unexpected.title": "¡Meca!",
  "announcement.announcement": "Anunciu",
  "autosuggest_hashtag.per_week": "{count} per selmana",
  "boost_modal.combo": "Pues primir {combo} pa saltar esto la próxima vegada",
  "bundle_column_error.body": "Asocedió daqué malo mentanto se cargaba esti componente.",
  "bundle_column_error.retry": "Try again",
  "bundle_column_error.title": "Network error",
  "bundle_modal_error.close": "Close",
  "bundle_modal_error.message": "Asocedió daqué malo mentanto se cargaba esti componente.",
  "bundle_modal_error.retry": "Try again",
  "column.blocks": "Usuarios bloquiaos",
  "column.bookmarks": "Marcadores",
  "column.community": "Llinia temporal llocal",
  "column.direct": "Mensaxes direutos",
  "column.directory": "Browse profiles",
  "column.domain_blocks": "Dominios anubríos",
  "column.favourites": "Favoritos",
  "column.follow_requests": "Solicitúes de siguimientu",
  "column.home": "Aniciu",
  "column.lists": "Llistes",
  "column.mutes": "Usuarios silenciaos",
  "column.notifications": "Avisos",
  "column.pins": "Barritos fixaos",
  "column.public": "Llinia temporal federada",
  "column_back_button.label": "Atrás",
  "column_header.hide_settings": "Hide settings",
  "column_header.moveLeft_settings": "Mover la columna a la esquierda",
  "column_header.moveRight_settings": "Mover la columna a la drecha",
  "column_header.pin": "Fixar",
  "column_header.show_settings": "Amosar axustes",
  "column_header.unpin": "Desfixar",
  "column_subheading.settings": "Axustes",
  "community.column_settings.media_only": "Namái multimedia",
  "compose_form.direct_message_warning": "Esti barritu namái va unviase a los usuarios mentaos.",
  "compose_form.direct_message_warning_learn_more": "Learn more",
  "compose_form.hashtag_warning": "This toot won't be listed under any hashtag as it is unlisted. Only public toots can be searched by hashtag.",
  "compose_form.lock_disclaimer": "Your account is not {locked}. Anyone can follow you to view your follower-only posts.",
  "compose_form.lock_disclaimer.lock": "locked",
  "compose_form.placeholder": "¿En qué pienses?",
  "compose_form.poll.add_option": "Amestar una escoyeta",
  "compose_form.poll.duration": "Poll duration",
  "compose_form.poll.option_placeholder": "Escoyeta {number}",
  "compose_form.poll.remove_option": "Desaniciar esta escoyeta",
  "compose_form.poll.switch_to_multiple": "Change poll to allow multiple choices",
  "compose_form.poll.switch_to_single": "Change poll to allow for a single choice",
  "compose_form.publish": "Barritar",
  "compose_form.publish_loud": "{publish}!",
  "compose_form.sensitive.hide": "Mark media as sensitive",
  "compose_form.sensitive.marked": "Media is marked as sensitive",
  "compose_form.sensitive.unmarked": "Media is not marked as sensitive",
  "compose_form.spoiler.marked": "El testu nun va anubrise darrera d'una alvertencia",
  "compose_form.spoiler.unmarked": "El testu nun va anubrise",
  "compose_form.spoiler_placeholder": "Escribi equí l'alvertencia",
  "confirmation_modal.cancel": "Encaboxar",
  "confirmations.block.block_and_report": "Bloquiar ya informar",
  "confirmations.block.confirm": "Bloquiar",
  "confirmations.block.message": "¿De xuru que quies bloquiar a {name}?",
  "confirmations.delete.confirm": "Desaniciar",
  "confirmations.delete.message": "¿De xuru que quies desaniciar esti estáu?",
  "confirmations.delete_list.confirm": "Desaniciar",
  "confirmations.delete_list.message": "¿De xuru que quies desaniciar dafechu esta llista?",
  "confirmations.domain_block.confirm": "Anubrir tol dominiu",
  "confirmations.domain_block.message": "¿De xuru xurísimu que quies bloquiar el dominiu {domain} enteru? Na mayoría de casos bloquiar o silenciar dalguna cuenta ye abondo y preferible. Nun vas ver el conteníu d'esi dominiu en nenguna llinia temporal pública o nos avisos, y van desanciase los tos siguidores d'esi dominiu.",
  "confirmations.logout.confirm": "Zarrar sesión",
  "confirmations.logout.message": "¿De xuru que quies zarrar la sesión?",
  "confirmations.mute.confirm": "Silenciar",
  "confirmations.mute.explanation": "Esto va anubrir los espublizamientos y les sos menciones pero entá va permiti-yos ver los tos espublizamientos y siguite.",
  "confirmations.mute.message": "¿De xuru que quies silenciar a {name}?",
  "confirmations.redraft.confirm": "Desaniciar y reeditar",
  "confirmations.redraft.message": "¿De xuru que quies desaniciar esti estáu y reeditalu? Van perdese los favoritos y comparticiones, y les rempuestes al toot orixinal van quedar güérfanes.",
  "confirmations.reply.confirm": "Responder",
  "confirmations.reply.message": "Responder agora va sobrescribir el mensaxe que tas componiendo anguaño. ¿De xuru que quies siguir?",
  "confirmations.unfollow.confirm": "Dexar de siguir",
  "confirmations.unfollow.message": "¿De xuru que quies dexar de siguir a {name}?",
  "conversation.delete": "Delete conversation",
  "conversation.mark_as_read": "Mark as read",
  "conversation.open": "View conversation",
  "conversation.with": "Con {names}",
  "directory.federated": "Dende'l fediversu",
  "directory.local": "Dende {domain} namái",
  "directory.new_arrivals": "Cuentes nueves",
  "directory.recently_active": "Recently active",
  "embed.instructions": "Empotra esti estáu nun sitiu web copiando'l códigu d'embaxo.",
  "embed.preview": "Asina ye cómo va vese:",
  "emoji_button.activity": "Actividaes",
  "emoji_button.custom": "Custom",
  "emoji_button.flags": "Banderes",
  "emoji_button.food": "Comida y bébora",
  "emoji_button.label": "Inxertar un fustaxe",
  "emoji_button.nature": "Natura",
  "emoji_button.not_found": "¡Nun hai fustaxes! (╯°□°）╯︵ ┻━┻",
  "emoji_button.objects": "Oxetos",
  "emoji_button.people": "Xente",
  "emoji_button.recent": "Úsase davezu",
  "emoji_button.search": "Guetar…",
  "emoji_button.search_results": "Search results",
  "emoji_button.symbols": "Símbolos",
  "emoji_button.travel": "Viaxes y llugares",
  "empty_column.account_timeline": "¡Equí nun hai barritos!",
  "empty_column.account_unavailable": "Profile unavailable",
  "empty_column.blocks": "Entá nun bloquiesti a nunengún usuariu.",
  "empty_column.bookmarked_statuses": "Entá nun tienes nengún barritu en Marcadores. Cuando amiestes unu, va amosase equí.",
  "empty_column.community": "The local timeline is empty. Write something publicly to get the ball rolling!",
  "empty_column.direct": "Entá nun tienes nunengún mensaxe direutu. Cuando unvies o recibas dalgún, va apaecer equí.",
  "empty_column.domain_blocks": "Entá nun hai dominios anubríos.",
  "empty_column.favourited_statuses": "Entá nun tienes nengún barritu en Favoritos. Cuando amiestes unu, va amosase equí.",
  "empty_column.favourites": "No one has favourited this toot yet. When someone does, they will show up here.",
  "empty_column.follow_requests": "Entá nun tienes nenguna solicitú de siguimientu. Cuando recibas una, va amosase equí.",
  "empty_column.hashtag": "Entá nun hai nada nesta etiqueta.",
  "empty_column.home": "¡Tienes la llinia temporal balera! Visita {public} o usa la gueta pa entamar y conocer a otros usuarios.",
  "empty_column.home.public_timeline": "la llinia temporal pública",
  "empty_column.list": "Entá nun hai nada nesta llista. Cuando los miembros d'esta llista espublicen estaos nuevos, van apaecer equí.",
  "empty_column.lists": "Entá nun tienes nunenguna llista. Cuando crees una, va amosase equí.",
  "empty_column.mutes": "Entá nun silenciesti a nunengún usuariu.",
  "empty_column.notifications": "Entá nun tienes nunengún avisu. Interactúa con otros p'aniciar la conversación.",
  "empty_column.public": "¡Equí nun hai nada! Escribi daqué público o sigui a usuarios d'otros sirvidores pa rellenar esto",
  "error.unexpected_crash.explanation": "Pola mor d'un fallu nel códigu o un problema de compatibilidá del restolador, esta páxina nun pudo amosase correutamente.",
  "error.unexpected_crash.next_steps": "Try refreshing the page. If that does not help, you may still be able to use Mastodon through a different browser or native app.",
  "errors.unexpected_crash.copy_stacktrace": "Copy stacktrace to clipboard",
  "errors.unexpected_crash.report_issue": "Report issue",
  "federation.change": "Adjust status federation",
  "federation.federated.long": "Allow toot to reach other instances",
  "federation.federated.short": "Federated",
  "federation.local_only.long": "Restrict this toot only to my instance",
  "federation.local_only.short": "Local-only",
  "follow_request.authorize": "Autorizar",
  "follow_request.reject": "Refugar",
  "getting_started.developers": "Desendolcadores",
  "getting_started.directory": "Direutoriu de perfiles",
  "getting_started.documentation": "Documentación",
  "getting_started.heading": "Entamu",
  "getting_started.invite": "Convidar a persones",
  "getting_started.open_source_notice": "Mastodon ye software de códigu abiertu. Pues collaborar o informar de fallos en GitHub: {github}.",
  "getting_started.security": "Axustes de la cuenta",
  "getting_started.terms": "Términos del serviciu",
  "hashtag.column_header.tag_mode.all": "y {additional}",
  "hashtag.column_header.tag_mode.any": "o {additional}",
  "hashtag.column_header.tag_mode.none": "ensin {additional}",
  "hashtag.column_settings.select.no_options_message": "Nun s'alcontraron suxerencies",
  "hashtag.column_settings.select.placeholder": "Enter hashtags…",
  "hashtag.column_settings.tag_mode.all": "Toes estes",
  "hashtag.column_settings.tag_mode.any": "Cualesquiera d'estes",
  "hashtag.column_settings.tag_mode.none": "Nenguna d'estes",
  "hashtag.column_settings.tag_toggle": "Incluyir les etiquetes adicionales d'esta columna",
  "home.column_settings.basic": "Basic",
  "home.column_settings.show_reblogs": "Amosar toots compartíos",
  "home.column_settings.show_replies": "Amosar rempuestes",
  "home.hide_announcements": "Hide announcements",
  "home.show_announcements": "Show announcements",
  "intervals.full.days": "{number, plural, one {# día} other {# díes}}",
  "intervals.full.hours": "{number, plural, one {# hora} other {# hores}}",
  "intervals.full.minutes": "{number, plural, one {# minutu} other {# minutos}}",
  "introduction.federation.action": "Siguiente",
  "introduction.federation.federated.headline": "Federated",
  "introduction.federation.federated.text": "Los espublizamientos públicos de los demás sirvidores del fediversu van apaecer na llinia temporal federada.",
  "introduction.federation.home.headline": "Home",
  "introduction.federation.home.text": "Posts from people you follow will appear in your home feed. You can follow anyone on any server!",
  "introduction.federation.local.headline": "Local",
  "introduction.federation.local.text": "Public posts from people on the same server as you will appear in the local timeline.",
  "introduction.interactions.action": "¡Finar el tutorial!",
  "introduction.interactions.favourite.headline": "Favourite",
  "introduction.interactions.favourite.text": "Pues guardar un barritu pa dempués y facer que l'autor sepa que te prestó marcándolu como favoritu.",
  "introduction.interactions.reblog.headline": "Boost",
  "introduction.interactions.reblog.text": "You can share other people's toots with your followers by boosting them.",
  "introduction.interactions.reply.headline": "Reply",
  "introduction.interactions.reply.text": "You can reply to other people's and your own toots, which will chain them together in a conversation.",
  "introduction.welcome.action": "¡Vamos!",
  "introduction.welcome.headline": "Primeros pasos",
  "introduction.welcome.text": "¡Afáyate nel fediversu! Nun momentu vas ser a tresmitir mensaxes y falar colos collacios d'una montonera de sirvidores. Pero esti sirvidor, {domain}, ye especial: agospia'l to perfil, asina qu'alcuérdate de cómo se llama.",
  "keyboard_shortcuts.back": "pa dir p'atrás",
  "keyboard_shortcuts.blocked": "p'abrir la llista d'usuarios bloquiaos",
  "keyboard_shortcuts.boost": "pa compartir un toot",
  "keyboard_shortcuts.column": "to focus a status in one of the columns",
  "keyboard_shortcuts.compose": "pa enfocar l'área de composición",
  "keyboard_shortcuts.description": "Descripción",
  "keyboard_shortcuts.direct": "p'abrir la columna de los mensaxes direutos",
  "keyboard_shortcuts.down": "pa baxar na llista",
  "keyboard_shortcuts.enter": "p'abrir estaos",
  "keyboard_shortcuts.favourite": "p'amestar a Favoritos",
  "keyboard_shortcuts.favourites": "p'abrir la llista de favoritos",
  "keyboard_shortcuts.federated": "p'abrir la llinia temporal federada",
  "keyboard_shortcuts.heading": "Atayos del tecláu",
  "keyboard_shortcuts.home": "p'abrir la llinia temporal d'aniciu",
  "keyboard_shortcuts.hotkey": "Atayu",
  "keyboard_shortcuts.legend": "p'amosar esta lleenda",
  "keyboard_shortcuts.local": "p'abrir la llinia temporal llocal",
  "keyboard_shortcuts.mention": "pa mentar al autor",
  "keyboard_shortcuts.muted": "p'abrir la llista d'usuarios silenciaos",
  "keyboard_shortcuts.my_profile": "p'abrir el to perfil",
  "keyboard_shortcuts.notifications": "p'abrir la columna d'avisos",
  "keyboard_shortcuts.open_media": "to open media",
  "keyboard_shortcuts.pinned": "p'abrir la llista de barritos fixaos",
  "keyboard_shortcuts.profile": "p'abrir el perfil del autor",
  "keyboard_shortcuts.reply": "pa responder",
  "keyboard_shortcuts.requests": "p'abrir la llista de solicitúes de siguimientu",
  "keyboard_shortcuts.search": "pa enfocar la gueta",
  "keyboard_shortcuts.start": "p'abrir la columna «entamar»",
  "keyboard_shortcuts.toggle_hidden": "to show/hide text behind CW",
  "keyboard_shortcuts.toggle_sensitivity": "to show/hide media",
  "keyboard_shortcuts.toot": "p'apenzar un barritu nuevu",
  "keyboard_shortcuts.unfocus": "pa desenfocar l'área de composición/gueta",
  "keyboard_shortcuts.up": "pa xubir na llista",
  "lightbox.close": "Close",
  "lightbox.next": "Siguiente",
  "lightbox.previous": "Previous",
  "lightbox.view_context": "View context",
  "lists.account.add": "Amestar a la llista",
  "lists.account.remove": "Desaniciar de la llista",
  "lists.delete": "Desaniciar la llista",
  "lists.edit": "Editar la llista",
  "lists.edit.submit": "Change title",
  "lists.new.create": "Add list",
  "lists.new.title_placeholder": "Títulu nuevu de la llista",
  "lists.search": "Guetar ente la xente que sigues",
  "lists.subheading": "Les tos llistes",
  "load_pending": "{count, plural, one {# elementu nuevu} other {# elementos nuevos}}",
  "loading_indicator.label": "Cargando…",
  "media_gallery.toggle_visible": "Alternar la visibilidá",
  "missing_indicator.label": "Nun s'alcontró",
  "missing_indicator.sublabel": "Esti recursu nun pudo alcontrase",
  "mute_modal.hide_notifications": "¿Anubrir los avisos d'esti usuariu?",
  "navigation_bar.apps": "Aplicaciones pa móviles",
  "navigation_bar.blocks": "Usuarios bloquiaos",
  "navigation_bar.bookmarks": "Marcadores",
  "navigation_bar.community_timeline": "Llinia temporal llocal",
  "navigation_bar.compose": "Compose new toot",
  "navigation_bar.direct": "Mensaxes direutos",
  "navigation_bar.discover": "Discover",
  "navigation_bar.domain_blocks": "Dominios anubríos",
  "navigation_bar.edit_profile": "Editar el perfil",
  "navigation_bar.favourites": "Favoritos",
  "navigation_bar.filters": "Pallabres silenciaes",
  "navigation_bar.follow_requests": "Solicitúes de siguimientu",
  "navigation_bar.follows_and_followers": "Follows and followers",
  "navigation_bar.info": "Tocante a esta instancia",
  "navigation_bar.keyboard_shortcuts": "Atayos",
  "navigation_bar.lists": "Llistes",
  "navigation_bar.logout": "Zarrar sesión",
  "navigation_bar.mutes": "Usuarios silenciaos",
  "navigation_bar.personal": "Personal",
  "navigation_bar.pins": "Barritos fixaos",
  "navigation_bar.preferences": "Preferencies",
  "navigation_bar.public_timeline": "Llinia temporal federada",
  "navigation_bar.security": "Seguranza",
  "notification.favourite": "{name} favourited your status",
  "notification.follow": "{name} siguióte",
  "notification.follow_request": "{name} solicitó siguite",
  "notification.mention": "{name} mentóte",
  "notification.own_poll": "Your poll has ended",
  "notification.poll": "Finó una encuesta na que votesti",
  "notification.reblog": "{name} compartió'l to estáu",
  "notifications.clear": "Llimpiar avisos",
  "notifications.clear_confirmation": "¿De xuru que quies llimpiar dafechu tolos avisos?",
  "notifications.column_settings.alert": "Avisos d'escritoriu",
  "notifications.column_settings.favourite": "Favoritos:",
  "notifications.column_settings.filter_bar.advanced": "Amosar toles estayes",
  "notifications.column_settings.filter_bar.category": "Barra de peñera rápida",
  "notifications.column_settings.filter_bar.show": "Amosar",
  "notifications.column_settings.follow": "Siguidores nuevos:",
  "notifications.column_settings.follow_request": "Solicitúes de siguimientu nueves:",
  "notifications.column_settings.mention": "Menciones:",
  "notifications.column_settings.poll": "Resultaos d'encuestes:",
  "notifications.column_settings.push": "Push notifications",
  "notifications.column_settings.reblog": "Barritos compartíos:",
  "notifications.column_settings.show": "Amosar en columna",
  "notifications.column_settings.sound": "Reproducir un soníu",
  "notifications.filter.all": "Too",
  "notifications.filter.boosts": "Boosts",
  "notifications.filter.favourites": "Favourites",
  "notifications.filter.follows": "Follows",
  "notifications.filter.mentions": "Menciones",
  "notifications.filter.polls": "Poll results",
  "notifications.group": "{count} avisos",
  "poll.closed": "Acabó",
  "poll.refresh": "Refresh",
  "poll.total_people": "{count, plural, one {# persona} other {# persones}}",
  "poll.total_votes": "{count, plural, one {# votu} other {# votos}}",
  "poll.vote": "Vote",
  "poll.voted": "You voted for this answer",
  "poll_button.add_poll": "Amestar una encuesta",
  "poll_button.remove_poll": "Desaniciar la encuesta",
  "privacy.change": "Adjust status privacy",
  "privacy.direct.long": "Post to mentioned users only",
  "privacy.direct.short": "Direct",
  "privacy.private.long": "Post to followers only",
  "privacy.private.short": "Namái siguidores",
  "privacy.public.long": "Post to public timelines",
  "privacy.public.short": "Public",
  "privacy.unlisted.long": "Nun apaez nes llinies temporales públiques",
  "privacy.unlisted.short": "Nun llistar",
  "refresh": "Refresh",
  "regeneration_indicator.label": "Cargando…",
  "regeneration_indicator.sublabel": "¡Tamos tresnando'l feed d'Aniciu!",
  "relative_time.days": "{number}d",
  "relative_time.hours": "{number}h",
  "relative_time.just_now": "agora",
  "relative_time.minutes": "{number}m",
  "relative_time.seconds": "{number}s",
  "relative_time.today": "güei",
  "reply_indicator.cancel": "Encaboxar",
  "report.forward": "Forward to {target}",
  "report.forward_hint": "The account is from another server. Send an anonymized copy of the report there as well?",
  "report.hint": "L'informe va unviase a los llendadores del to sirvidor. Embaxo, pues desplicar por qué informes d'esta cuenta:",
  "report.placeholder": "Comentarios adicionales",
  "report.submit": "Unviar",
  "report.target": "Report {target}",
  "search.placeholder": "Guetar",
  "search_popout.search_format": "Formatu de gueta avanzada",
  "search_popout.tips.full_text": "Simple text returns statuses you have written, favourited, boosted, or have been mentioned in, as well as matching usernames, display names, and hashtags.",
  "search_popout.tips.hashtag": "etiqueta",
  "search_popout.tips.status": "estáu",
  "search_popout.tips.text": "Simple text returns matching display names, usernames and hashtags",
  "search_popout.tips.user": "usuariu",
  "search_results.accounts": "Xente",
  "search_results.hashtags": "Etiquetes",
  "search_results.statuses": "Barritos",
  "search_results.statuses_fts_disabled": "Esti sirvidor de Mastodon tien activada la gueta de barritos pol so conteníu.",
  "search_results.total": "{count, number} {count, plural, one {resultáu} other {resultaos}}",
  "status.admin_account": "Open moderation interface for @{name}",
  "status.admin_status": "Open this status in the moderation interface",
  "status.block": "Bloquiar a @{name}",
  "status.bookmark": "Amestar a Marcadores",
  "status.cancel_reblog_private": "Dexar de compartir",
  "status.cannot_reblog": "Esti artículu nun pue compartise",
  "status.copy": "Copiar l'enllaz al estáu",
  "status.delete": "Desaniciar",
  "status.detailed_status": "Detailed conversation view",
  "status.direct": "Unviar un mensaxe direutu a @{name}",
  "status.embed": "Empotrar",
  "status.favourite": "Favourite",
  "status.filtered": "Filtered",
  "status.load_more": "Cargar más",
<<<<<<< HEAD
  "status.local_only": "This post is only visible by other users of your instance",
  "status.media_hidden": "Mediu anubríu",
=======
  "status.media_hidden": "Multimedia anubrida",
>>>>>>> b752666e
  "status.mention": "Mentar a @{name}",
  "status.more": "Más",
  "status.mute": "Silenciar a @{name}",
  "status.mute_conversation": "Silenciar la conversación",
  "status.open": "Espander esti estáu",
  "status.pin": "Fixar nel perfil",
  "status.pinned": "Barritu fixáu",
  "status.read_more": "Read more",
  "status.reblog": "Compartir",
  "status.reblog_private": "Compartir cola audiencia orixinal",
  "status.reblogged_by": "{name} compartió",
  "status.reblogs.empty": "Naide nun compartió esti barritu entá. Cuando daquién lo faiga, va amosase equí.",
  "status.redraft": "Desaniciar y reeditar",
  "status.remove_bookmark": "Desaniciar de Marcadores",
  "status.reply": "Responder",
  "status.replyAll": "Reply to thread",
  "status.report": "Report @{name}",
  "status.sensitive_warning": "Conteníu sensible",
  "status.share": "Share",
  "status.show_less": "Amosar menos",
  "status.show_less_all": "Amosar menos en too",
  "status.show_more": "Amosar más",
  "status.show_more_all": "Amosar más en too",
  "status.show_thread": "Amosar el filu",
  "status.uncached_media_warning": "Non disponible",
  "status.unmute_conversation": "Unmute conversation",
  "status.unpin": "Desfixar del perfil",
  "suggestions.dismiss": "Dismiss suggestion",
  "suggestions.header": "Quiciabes t'interese…",
  "tabs_bar.federated_timeline": "Fediversu",
  "tabs_bar.home": "Aniciu",
  "tabs_bar.local_timeline": "Llocal",
  "tabs_bar.notifications": "Avisos",
  "tabs_bar.search": "Search",
  "time_remaining.days": "{number, plural, one {Queda # día} other {Queden # díes}}",
  "time_remaining.hours": "{number, plural, one {# hora restante} other {# hores restantes}}",
  "time_remaining.minutes": "{number, plural, one {# minutu restante} other {# minutos restantes}}",
  "time_remaining.moments": "Moments remaining",
  "time_remaining.seconds": "{number, plural, one {# segundu restante} other {# segundos restantes}}",
  "trends.count_by_accounts": "{count} {rawCount, plural, one {persona} other {persones}} falando",
  "trends.trending_now": "Trending now",
  "ui.beforeunload": "El borrador va perdese si coles de Mastodon.",
  "upload_area.title": "Arrastra y suelta pa xubir",
  "upload_button.label": "Add media ({formats})",
  "upload_error.limit": "File upload limit exceeded.",
  "upload_error.poll": "La xuba de ficheros nun ta permitida con encuestes.",
  "upload_form.audio_description": "Descripción pa persones con perda auditiva",
  "upload_form.description": "Descripción pa discapacitaos visuales",
  "upload_form.edit": "Editar",
  "upload_form.undo": "Desaniciar",
  "upload_form.video_description": "Descripción pa persones con perda auditiva o discapacidá visual",
  "upload_modal.analyzing_picture": "Analizando la semeya…",
  "upload_modal.apply": "Aplicar",
  "upload_modal.description_placeholder": "A quick brown fox jumps over the lazy dog",
  "upload_modal.detect_text": "Deteutar el testu de la semeya",
  "upload_modal.edit_media": "Edición",
  "upload_modal.hint": "Calca o arrastra'l círculu de la previsualización pa escoyer el puntu d'enfoque que va amosase siempres en toles miniatures.",
  "upload_modal.preview_label": "Previsualización ({ratio})",
  "upload_progress.label": "Xubiendo…",
  "video.close": "Zarrar el videu",
  "video.download": "Download file",
  "video.exit_fullscreen": "Colar de la pantalla completa",
  "video.expand": "Espander el videu",
  "video.fullscreen": "Pantalla completa",
  "video.hide": "Anubrir el videu",
  "video.mute": "Silenciar el soníu",
  "video.pause": "Posar",
  "video.play": "Reproducir",
  "video.unmute": "Unmute sound"
}<|MERGE_RESOLUTION|>--- conflicted
+++ resolved
@@ -374,12 +374,7 @@
   "status.favourite": "Favourite",
   "status.filtered": "Filtered",
   "status.load_more": "Cargar más",
-<<<<<<< HEAD
-  "status.local_only": "This post is only visible by other users of your instance",
-  "status.media_hidden": "Mediu anubríu",
-=======
   "status.media_hidden": "Multimedia anubrida",
->>>>>>> b752666e
   "status.mention": "Mentar a @{name}",
   "status.more": "Más",
   "status.mute": "Silenciar a @{name}",
