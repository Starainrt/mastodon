--- conflicted
+++ resolved
@@ -235,11 +235,8 @@
     const mutingConversation = status.get('muted');
     const anonymousAccess    = !me;
     const publicStatus       = ['public', 'unlisted'].includes(status.get('visibility'));
-<<<<<<< HEAD
+    const account            = status.get('account');
     const federated          = !status.get('local_only');
-=======
-    const account            = status.get('account');
->>>>>>> b752666e
 
     let menu = [];
     let reblogIcon = 'retweet';
