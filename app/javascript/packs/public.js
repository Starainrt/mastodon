--- conflicted
+++ resolved
@@ -115,17 +115,6 @@
       new Rellax('.parallax', { speed: -1 });
     }
 
-<<<<<<< HEAD
-    if (document.body.classList.contains('with-modals')) {
-      const scrollbarWidth = window.innerWidth - document.documentElement.clientWidth;
-      const scrollbarWidthStyle = document.createElement('style');
-      scrollbarWidthStyle.id = 'scrollbar-width';
-      document.head.appendChild(scrollbarWidthStyle);
-      scrollbarWidthStyle.sheet.insertRule(`body.with-modals--active { margin-right: ${scrollbarWidth}px; }`, 0);
-    }
-
-=======
->>>>>>> c4118ba7
     delegate(document, '.custom-emoji', 'mouseover', getEmojiAnimationHandler('data-original'));
     delegate(document, '.custom-emoji', 'mouseout', getEmojiAnimationHandler('data-static'));
   });
