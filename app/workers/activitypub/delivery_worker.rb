--- conflicted
+++ resolved
@@ -55,17 +55,6 @@
          .run
   end
 
-<<<<<<< HEAD
-  def response_successful?(response)
-    (200...300).cover?(response.code)
-  end
-
-  def response_error_unsalvageable?(response)
-    response.code == 501 || ((400...500).cover?(response.code) && ![401, 408, 429].include?(response.code))
-  end
-
-=======
->>>>>>> c4118ba7
   def failure_tracker
     @failure_tracker ||= DeliveryFailureTracker.new(@inbox_url)
   end
