# frozen_string_literal: true
# == Schema Information
#
# Table name: statuses
#
#  id                     :bigint(8)        not null, primary key
#  uri                    :string
#  text                   :text             default(""), not null
#  created_at             :datetime         not null
#  updated_at             :datetime         not null
#  in_reply_to_id         :bigint(8)
#  reblog_of_id           :bigint(8)
#  url                    :string
#  sensitive              :boolean          default(FALSE), not null
#  visibility             :integer          default("public"), not null
#  spoiler_text           :text             default(""), not null
#  reply                  :boolean          default(FALSE), not null
#  language               :string
#  conversation_id        :bigint(8)
#  local                  :boolean
#  account_id             :bigint(8)        not null
#  application_id         :bigint(8)
#  in_reply_to_account_id :bigint(8)
#  poll_id                :bigint(8)
<<<<<<< HEAD
#  local_only             :boolean
=======
#  deleted_at             :datetime
>>>>>>> c4118ba7
#

class Status < ApplicationRecord
  before_destroy :unlink_from_conversations

  include Discard::Model
  include Paginable
  include Cacheable
  include StatusThreadingConcern

  self.discard_column = :deleted_at

  # If `override_timestamps` is set at creation time, Snowflake ID creation
  # will be based on current time instead of `created_at`
  attr_accessor :override_timestamps

  update_index('statuses#status', :proper)

  enum visibility: [:public, :unlisted, :private, :direct, :limited], _suffix: :visibility

  belongs_to :application, class_name: 'Doorkeeper::Application', optional: true

  belongs_to :account, inverse_of: :statuses
  belongs_to :in_reply_to_account, foreign_key: 'in_reply_to_account_id', class_name: 'Account', optional: true
  belongs_to :conversation, optional: true
  belongs_to :preloadable_poll, class_name: 'Poll', foreign_key: 'poll_id', optional: true

  belongs_to :thread, foreign_key: 'in_reply_to_id', class_name: 'Status', inverse_of: :replies, optional: true
  belongs_to :reblog, foreign_key: 'reblog_of_id', class_name: 'Status', inverse_of: :reblogs, optional: true

  has_many :favourites, inverse_of: :status, dependent: :destroy
  has_many :reblogs, foreign_key: 'reblog_of_id', class_name: 'Status', inverse_of: :reblog, dependent: :destroy
  has_many :replies, foreign_key: 'in_reply_to_id', class_name: 'Status', inverse_of: :thread
  has_many :mentions, dependent: :destroy, inverse_of: :status
  has_many :active_mentions, -> { active }, class_name: 'Mention', inverse_of: :status
  has_many :media_attachments, dependent: :nullify

  has_and_belongs_to_many :tags
  has_and_belongs_to_many :preview_cards

  has_one :notification, as: :activity, dependent: :destroy
  has_one :status_stat, inverse_of: :status
  has_one :poll, inverse_of: :status, dependent: :destroy

  validates :uri, uniqueness: true, presence: true, unless: :local?
  validates :text, presence: true, unless: -> { with_media? || reblog? }
  validates_with StatusLengthValidator
  validates_with DisallowedHashtagsValidator
  validates :reblog, uniqueness: { scope: :account }, if: :reblog?
  validates :visibility, exclusion: { in: %w(direct limited) }, if: :reblog?

  accepts_nested_attributes_for :poll

  default_scope { recent.kept }

  scope :recent, -> { reorder(id: :desc) }
  scope :remote, -> { where(local: false).where.not(uri: nil) }
  scope :local,  -> { where(local: true).or(where(uri: nil)) }

  scope :without_replies, -> { where('statuses.reply = FALSE OR statuses.in_reply_to_account_id = statuses.account_id') }
  scope :without_reblogs, -> { where('statuses.reblog_of_id IS NULL') }
  scope :without_local_only, -> { where(local_only: [false, nil]) }
  scope :with_public_visibility, -> { where(visibility: :public) }
  scope :tagged_with, ->(tag) { joins(:statuses_tags).where(statuses_tags: { tag_id: tag }) }
  scope :excluding_silenced_accounts, -> { left_outer_joins(:account).where(accounts: { silenced_at: nil }) }
  scope :including_silenced_accounts, -> { left_outer_joins(:account).where.not(accounts: { silenced_at: nil }) }
  scope :not_excluded_by_account, ->(account) { where.not(account_id: account.excluded_from_timeline_account_ids) }
  scope :not_domain_blocked_by_account, ->(account) { account.excluded_from_timeline_domains.blank? ? left_outer_joins(:account) : left_outer_joins(:account).where('accounts.domain IS NULL OR accounts.domain NOT IN (?)', account.excluded_from_timeline_domains) }
  scope :tagged_with_all, ->(tags) {
    Array(tags).map(&:id).map(&:to_i).reduce(self) do |result, id|
      result.joins("INNER JOIN statuses_tags t#{id} ON t#{id}.status_id = statuses.id AND t#{id}.tag_id = #{id}")
    end
  }
  scope :tagged_with_none, ->(tags) {
    Array(tags).map(&:id).map(&:to_i).reduce(self) do |result, id|
      result.joins("LEFT OUTER JOIN statuses_tags t#{id} ON t#{id}.status_id = statuses.id AND t#{id}.tag_id = #{id}")
            .where("t#{id}.tag_id IS NULL")
    end
  }

  cache_associated :application,
                   :media_attachments,
                   :conversation,
                   :status_stat,
                   :tags,
                   :preview_cards,
                   :preloadable_poll,
                   account: :account_stat,
                   active_mentions: { account: :account_stat },
                   reblog: [
                     :application,
                     :tags,
                     :preview_cards,
                     :media_attachments,
                     :conversation,
                     :status_stat,
                     :preloadable_poll,
                     account: :account_stat,
                     active_mentions: { account: :account_stat },
                   ],
                   thread: { account: :account_stat }

  delegate :domain, to: :account, prefix: true

  REAL_TIME_WINDOW = 6.hours

  def searchable_by(preloaded = nil)
    ids = []

    ids << account_id if local?

    if preloaded.nil?
      ids += mentions.where(account: Account.local).pluck(:account_id)
      ids += favourites.where(account: Account.local).pluck(:account_id)
      ids += reblogs.where(account: Account.local).pluck(:account_id)
    else
      ids += preloaded.mentions[id] || []
      ids += preloaded.favourites[id] || []
      ids += preloaded.reblogs[id] || []
    end

    ids.uniq
  end

  def reply?
    !in_reply_to_id.nil? || attributes['reply']
  end

  def local?
    attributes['local'] || uri.nil?
  end

  def local_only?
    local_only
  end

  def reblog?
    !reblog_of_id.nil?
  end

  def within_realtime_window?
    created_at >= REAL_TIME_WINDOW.ago
  end

  def verb
    if destroyed?
      :delete
    else
      reblog? ? :share : :post
    end
  end

  def object_type
    reply? ? :comment : :note
  end

  def proper
    reblog? ? reblog : self
  end

  def content
    proper.text
  end

  def target
    reblog
  end

  def preview_card
    preview_cards.first
  end

  def title
    if destroyed?
      "#{account.acct} deleted status"
    else
      reblog? ? "#{account.acct} shared a status by #{reblog.account.acct}" : "New status by #{account.acct}"
    end
  end

  def hidden?
    !distributable?
  end

  def distributable?
    public_visibility? || unlisted_visibility?
  end

  alias sign? distributable?

  def with_media?
    media_attachments.any?
  end

  def non_sensitive_with_media?
    !sensitive? && with_media?
  end

  def reported?
    @reported ||= Report.where(target_account: account).unresolved.where('? = ANY(status_ids)', id).exists?
  end

  def emojis
    return @emojis if defined?(@emojis)

    fields  = [spoiler_text, text]
    fields += preloadable_poll.options unless preloadable_poll.nil?

    @emojis = CustomEmoji.from_text(fields.join(' '), account.domain)
  end

  def mark_for_mass_destruction!
    @marked_for_mass_destruction = true
  end

  def marked_for_mass_destruction?
    @marked_for_mass_destruction
  end

  def replies_count
    status_stat&.replies_count || 0
  end

  def reblogs_count
    status_stat&.reblogs_count || 0
  end

  def favourites_count
    status_stat&.favourites_count || 0
  end

  def increment_count!(key)
    update_status_stat!(key => public_send(key) + 1)
  end

  def decrement_count!(key)
    update_status_stat!(key => [public_send(key) - 1, 0].max)
  end

  after_create_commit  :increment_counter_caches
  after_destroy_commit :decrement_counter_caches

  after_create_commit :store_uri, if: :local?
  after_create_commit :update_statistics, if: :local?

  around_create Mastodon::Snowflake::Callbacks

  before_create :set_locality

  before_validation :prepare_contents, if: :local?
  before_validation :set_reblog
  before_validation :set_visibility
  before_validation :set_conversation
  before_validation :set_local

  after_create :set_poll_id

  class << self
    def selectable_visibilities
      visibilities.keys - %w(direct limited)
    end

    def in_chosen_languages(account)
      where(language: nil).or where(language: account.chosen_languages)
    end

    def as_public_timeline(account = nil, local_only = false)
      query = timeline_scope(local_only).without_replies

      apply_timeline_filters(query, account, local_only)
    end

    def as_tag_timeline(tag, account = nil, local_only = false)
      query = timeline_scope(local_only).tagged_with(tag)

      apply_timeline_filters(query, account, local_only)
    end

    def as_outbox_timeline(account)
      where(account: account, visibility: :public)
    end

    def favourites_map(status_ids, account_id)
      Favourite.select('status_id').where(status_id: status_ids).where(account_id: account_id).each_with_object({}) { |f, h| h[f.status_id] = true }
    end

    def reblogs_map(status_ids, account_id)
      unscoped.select('reblog_of_id').where(reblog_of_id: status_ids).where(account_id: account_id).each_with_object({}) { |s, h| h[s.reblog_of_id] = true }
    end

    def mutes_map(conversation_ids, account_id)
      ConversationMute.select('conversation_id').where(conversation_id: conversation_ids).where(account_id: account_id).each_with_object({}) { |m, h| h[m.conversation_id] = true }
    end

    def pins_map(status_ids, account_id)
      StatusPin.select('status_id').where(status_id: status_ids).where(account_id: account_id).each_with_object({}) { |p, h| h[p.status_id] = true }
    end

    def reload_stale_associations!(cached_items)
      account_ids = []

      cached_items.each do |item|
        account_ids << item.account_id
        account_ids << item.reblog.account_id if item.reblog?
      end

      account_ids.uniq!

      return if account_ids.empty?

      accounts = Account.where(id: account_ids).includes(:account_stat).each_with_object({}) { |a, h| h[a.id] = a }

      cached_items.each do |item|
        item.account = accounts[item.account_id]
        item.reblog.account = accounts[item.reblog.account_id] if item.reblog?
      end
    end

    def permitted_for(target_account, account)
      visibility = [:public, :unlisted]

      if account.nil?
        where(visibility: visibility).without_local_only
      elsif target_account.blocking?(account) # get rid of blocked peeps
        none
      elsif account.id == target_account.id # author can see own stuff
        all
      else
        # followers can see followers-only stuff, but also things they are mentioned in.
        # non-followers can see everything that isn't private/direct, but can see stuff they are mentioned in.
        visibility.push(:private) if account.following?(target_account)

        scope = left_outer_joins(:reblog)

        scope.where(visibility: visibility)
             .or(scope.where(id: account.mentions.select(:status_id)))
             .merge(scope.where(reblog_of_id: nil).or(scope.where.not(reblogs_statuses: { account_id: account.excluded_from_timeline_account_ids })))
      end
    end

    private

    def timeline_scope(local_only = false)
      starting_scope = local_only ? Status.local : Status
      starting_scope
        .with_public_visibility
        .without_reblogs
    end

    def apply_timeline_filters(query, account, local_only)
      if account.nil?
        filter_timeline_default(query)
      else
        filter_timeline_for_account(query, account, local_only)
      end
    end

    def filter_timeline_for_account(query, account, local_only)
      query = query.not_excluded_by_account(account)
      query = query.not_domain_blocked_by_account(account) unless local_only
      query = query.in_chosen_languages(account) if account.chosen_languages.present?
      query.merge(account_silencing_filter(account))
    end

    def filter_timeline_default(query)
      query.without_local_only.excluding_silenced_accounts
    end

    def account_silencing_filter(account)
      if account.silenced?
        including_myself = left_outer_joins(:account).where(account_id: account.id).references(:accounts)
        excluding_silenced_accounts.or(including_myself)
      else
        excluding_silenced_accounts
      end
    end
  end

  def status_stat
    super || build_status_stat
  end

  private

  def update_status_stat!(attrs)
    return if marked_for_destruction? || destroyed?

    status_stat.update(attrs)
  end

  def store_uri
    update_column(:uri, ActivityPub::TagManager.instance.uri_for(self)) if uri.nil?
  end

  def prepare_contents
    text&.strip!
    spoiler_text&.strip!
  end

  def set_reblog
    self.reblog = reblog.reblog if reblog? && reblog.reblog?
  end

  def set_poll_id
    update_column(:poll_id, poll.id) unless poll.nil?
  end

  def set_visibility
    self.visibility = reblog.visibility if reblog? && visibility.nil?
    self.visibility = (account.locked? ? :private : :public) if visibility.nil?
    self.sensitive  = false if sensitive.nil?
  end

  def set_conversation
    self.thread = thread.reblog if thread&.reblog?

    self.reply = !(in_reply_to_id.nil? && thread.nil?) unless reply

    if reply? && !thread.nil?
      self.in_reply_to_account_id = carried_over_reply_to_account_id
      self.conversation_id        = thread.conversation_id if conversation_id.nil?
    elsif conversation_id.nil?
      self.conversation = Conversation.new
    end
  end

  def carried_over_reply_to_account_id
    if thread.account_id == account_id && thread.reply?
      thread.in_reply_to_account_id
    else
      thread.account_id
    end
  end

  def set_local
    self.local = account.local?
  end

  def set_locality
    self.local_only = reblog.local_only if reblog?
  end

  def update_statistics
    return unless distributable?

    ActivityTracker.increment('activity:statuses:local')
  end

  def increment_counter_caches
    return if direct_visibility?

    account&.increment_count!(:statuses_count)
    reblog&.increment_count!(:reblogs_count) if reblog?
    thread&.increment_count!(:replies_count) if in_reply_to_id.present? && distributable?
  end

  def decrement_counter_caches
    return if direct_visibility? || marked_for_mass_destruction?

    account&.decrement_count!(:statuses_count)
    reblog&.decrement_count!(:reblogs_count) if reblog?
    thread&.decrement_count!(:replies_count) if in_reply_to_id.present? && distributable?
  end

  def unlink_from_conversations
    return unless direct_visibility?

    mentioned_accounts = mentions.includes(:account).map(&:account)
    inbox_owners       = mentioned_accounts.select(&:local?) + (account.local? ? [account] : [])

    inbox_owners.each do |inbox_owner|
      AccountConversation.remove_status(inbox_owner, self)
    end
  end
end<|MERGE_RESOLUTION|>--- conflicted
+++ resolved
@@ -22,11 +22,8 @@
 #  application_id         :bigint(8)
 #  in_reply_to_account_id :bigint(8)
 #  poll_id                :bigint(8)
-<<<<<<< HEAD
+#  deleted_at             :datetime
 #  local_only             :boolean
-=======
-#  deleted_at             :datetime
->>>>>>> c4118ba7
 #
 
 class Status < ApplicationRecord
