--- conflicted
+++ resolved
@@ -105,12 +105,8 @@
 
   delegate :auto_play_gif, :default_sensitive, :unfollow_modal, :boost_modal, :delete_modal,
            :reduce_motion, :system_font_ui, :noindex, :theme, :display_media, :hide_network,
-<<<<<<< HEAD
-           :expand_spoilers, :default_language, :aggregate_reblogs, :show_application, :default_federation, to: :settings, prefix: :setting, allow_nil: false
-=======
            :expand_spoilers, :default_language, :aggregate_reblogs, :show_application,
-           :advanced_layout, to: :settings, prefix: :setting, allow_nil: false
->>>>>>> 66ac1bd0
+           :advanced_layout, :default_federation, to: :settings, prefix: :setting, allow_nil: false
 
   attr_reader :invite_code
   attr_writer :external
