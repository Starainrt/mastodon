--- conflicted
+++ resolved
@@ -45,11 +45,7 @@
       should_filter &&= !ListAccount.where(list_id: list.id, account_id: status.in_reply_to_account_id).exists?
       return false if should_filter
     end
-<<<<<<< HEAD
-    return false unless add_to_feed(:list, list.id, status)
-=======
     return false unless add_to_feed(:list, list.id, status, list.account.user&.aggregates_reblogs?)
->>>>>>> bc3a6dd5
     trim(:list, list.id)
     PushUpdateWorker.perform_async(list.account_id, status.id, "timeline:list:#{list.id}") if push_update_required?("timeline:list:#{list.id}")
     true
