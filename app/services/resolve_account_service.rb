--- conflicted
+++ resolved
@@ -49,13 +49,8 @@
     # Now it is certain, it is definitely a remote account, and it
     # either needs to be created, or updated from fresh data
 
-<<<<<<< HEAD
-    process_account!
-  rescue Webfinger::Error, WebfingerRedirectError, Oj::ParseError => e
-=======
     fetch_account!
   rescue Webfinger::Error, Oj::ParseError => e
->>>>>>> 633d1751
     Rails.logger.debug "Webfinger query for #{@uri} failed: #{e}"
     nil
   end
@@ -135,13 +130,10 @@
 
   def actor_url
     @actor_url ||= @webfinger.link('self', 'href')
-<<<<<<< HEAD
-=======
   end
 
   def gone_from_origin?
     @gone
->>>>>>> 633d1751
   end
 
   def not_yet_deleted?
