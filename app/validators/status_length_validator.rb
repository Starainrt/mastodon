--- conflicted
+++ resolved
@@ -1,12 +1,8 @@
 # frozen_string_literal: true
 
 class StatusLengthValidator < ActiveModel::Validator
-<<<<<<< HEAD
   MAX_CHARS = 11270
-=======
-  MAX_CHARS = 500
   URL_PLACEHOLDER = "\1#{'x' * 23}"
->>>>>>> 67c5cdea
 
   def validate(status)
     return unless status.local? && !status.reblog?
