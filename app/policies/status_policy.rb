# frozen_string_literal: true

class StatusPolicy < ApplicationPolicy
  def initialize(current_account, record, preloaded_relations = {})
    super(current_account, record)

    @preloaded_relations = preloaded_relations
  end

  def index?
    staff?
  end

  def show?
<<<<<<< HEAD
    return false if local_only? && (current_account.nil? || !current_account.local?)

    if direct?
=======
    if requires_mention?
>>>>>>> f468bfb8
      owned? || mention_exists?
    elsif private?
      owned? || following_author? || mention_exists?
    else
      current_account.nil? || !author_blocking?
    end
  end

  def reblog?
    !requires_mention? && (!private? || owned?) && show? && !blocking_author?
  end

  def favourite?
    show? && !blocking_author?
  end

  def destroy?
    staff? || owned?
  end

  alias unreblog? destroy?

  def update?
    staff?
  end

  private

  def requires_mention?
    record.direct_visibility? || record.limited_visibility?
  end

  def owned?
    author.id == current_account&.id
  end

  def private?
    record.private_visibility?
  end

  def mention_exists?
    return false if current_account.nil?

    if record.mentions.loaded?
      record.mentions.any? { |mention| mention.account_id == current_account.id }
    else
      record.mentions.where(account: current_account).exists?
    end
  end

  def blocking_author?
    return false if current_account.nil?

    @preloaded_relations[:blocking] ? @preloaded_relations[:blocking][author.id] : current_account.blocking?(author)
  end

  def author_blocking?
    return false if current_account.nil?

    @preloaded_relations[:blocked_by] ? @preloaded_relations[:blocked_by][author.id] : author.blocking?(current_account)
  end

  def following_author?
    return false if current_account.nil?

    @preloaded_relations[:following] ? @preloaded_relations[:following][author.id] : current_account.following?(author)
  end

  def author
    record.account
  end

  def local_only?
    record.local_only?
  end
end<|MERGE_RESOLUTION|>--- conflicted
+++ resolved
@@ -12,13 +12,9 @@
   end
 
   def show?
-<<<<<<< HEAD
     return false if local_only? && (current_account.nil? || !current_account.local?)
 
-    if direct?
-=======
     if requires_mention?
->>>>>>> f468bfb8
       owned? || mention_exists?
     elsif private?
       owned? || following_author? || mention_exists?
