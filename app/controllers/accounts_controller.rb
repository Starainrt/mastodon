--- conflicted
+++ resolved
@@ -41,12 +41,8 @@
       format.rss do
         expires_in 1.minute, public: true
 
-<<<<<<< HEAD
-        @statuses = filtered_statuses.without_reblogs.without_local_only.limit(PAGE_SIZE)
-=======
         limit     = params[:limit].present? ? [params[:limit].to_i, PAGE_SIZE_MAX].min : PAGE_SIZE
-        @statuses = filtered_statuses.without_reblogs.limit(limit)
->>>>>>> 93dd413a
+        @statuses = filtered_statuses.without_reblogs.without_local_only.limit(limit)
         @statuses = cache_collection(@statuses, Status)
         render xml: RSS::AccountSerializer.render(@account, @statuses, params[:tag])
       end
